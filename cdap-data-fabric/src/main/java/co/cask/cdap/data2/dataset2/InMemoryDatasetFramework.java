--- conflicted
+++ resolved
@@ -64,29 +64,20 @@
 public class InMemoryDatasetFramework implements DatasetFramework {
   private static final Logger LOG = LoggerFactory.getLogger(InMemoryDatasetFramework.class);
 
-<<<<<<< HEAD
-  private DatasetDefinitionRegistryFactory registryFactory;
-  private Map<String, ? extends DatasetModule> defaultModules;
-
-  private final Map<Id.DatasetModule, String> moduleClasses = Maps.newLinkedHashMap();
-  private final Set<String> defaultTypes = Sets.newHashSet();
-  private final Map<Id.Namespace, List<String>> nonDefaultTypes = Maps.newHashMap();
-  private final Map<Id.DatasetInstance, DatasetSpecification> instances = Maps.newHashMap();
-  private final List<Id.Namespace> namespaces = Lists.newArrayList();
-  private final boolean allowDatasetUncheckedUpgrade;
-=======
   private final DatasetDefinitionRegistryFactory registryFactory;
   private final Set<Id.Namespace> namespaces;
   private final SetMultimap<Id.Namespace, String> nonDefaultTypes;
+
   // Id.Namespace is contained in Id.DatasetInstance. But we need to be able to get all instances in a namespace
   // and delete all instances in a namespace, so we keep it as a separate key
   private final Table<Id.Namespace, Id.DatasetInstance, DatasetSpecification> instances;
   private final Table<Id.Namespace, Id.DatasetModule, String> moduleClasses;
->>>>>>> 3614c9a8
+
+  private final boolean allowDatasetUncheckedUpgrade;
 
   // NOTE: used only for "internal" operations, that doesn't return to client object of custom type
   // NOTE: for getting dataset/admin objects we construct fresh new one using all modules (no dependency management in
-  //       this in-mem implementation for now) and passed client (program) classloader
+  //       this in-mem implementation for now) and passed client (program) class loader
   // NOTE: We maintain one DatasetDefinitionRegistry per namespace
   private final Map<Id.Namespace, DatasetDefinitionRegistry> registries;
 
@@ -99,11 +90,8 @@
                                   @Named("defaultDatasetModules") Map<String, ? extends DatasetModule> defaultModules,
                                   CConfiguration configuration) {
     this.registryFactory = registryFactory;
-<<<<<<< HEAD
-    this.defaultModules = defaultModules;
     this.allowDatasetUncheckedUpgrade = configuration.getBoolean(Constants.Dataset.DATASET_UNCHECKED_UPGRADE);
-    resetRegistry();
-=======
+
     this.namespaces = Sets.newHashSet();
     this.nonDefaultTypes = HashMultimap.create();
     this.instances = HashBasedTable.create();
@@ -133,17 +121,12 @@
       moduleClasses.put(Constants.SYSTEM_NAMESPACE_ID, moduleId, moduleClassName);
     }
     registries.put(Constants.SYSTEM_NAMESPACE_ID, systemRegistry);
->>>>>>> 3614c9a8
   }
 
   @Override
   public synchronized void addModule(Id.DatasetModule moduleId,
                                      DatasetModule module) throws ModuleConflictException {
-<<<<<<< HEAD
-    if (moduleClasses.containsKey(moduleId) && !allowDatasetUncheckedUpgrade) {
-=======
     if (moduleClasses.contains(moduleId.getNamespace(), moduleId)) {
->>>>>>> 3614c9a8
       throw new ModuleConflictException("Cannot add module " + moduleId + ": it already exists.");
     }
 
@@ -185,13 +168,8 @@
 
   @Override
   public synchronized void addInstance(String datasetType, Id.DatasetInstance datasetInstanceId,
-<<<<<<< HEAD
-                                       DatasetProperties props) throws InstanceConflictException, IOException {
-    if (!allowDatasetUncheckedUpgrade && instances.get(datasetInstanceId) != null) {
-=======
                                        DatasetProperties props) throws DatasetManagementException, IOException {
-    if (instances.contains(datasetInstanceId.getNamespace(), datasetInstanceId)) {
->>>>>>> 3614c9a8
+    if (!allowDatasetUncheckedUpgrade && instances.contains(datasetInstanceId.getNamespace(), datasetInstanceId)) {
       throw new InstanceConflictException("Dataset instance with name already exists: " + datasetInstanceId);
     }
 
