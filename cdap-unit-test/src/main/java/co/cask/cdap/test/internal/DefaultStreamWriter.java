--- conflicted
+++ resolved
@@ -16,13 +16,8 @@
 
 package co.cask.cdap.test.internal;
 
-<<<<<<< HEAD
-import co.cask.cdap.data.stream.service.StreamHandler;
+import co.cask.cdap.data.stream.service.StreamHandlerV2;
 import co.cask.cdap.proto.Id;
-=======
-import co.cask.cdap.common.queue.QueueName;
-import co.cask.cdap.data.stream.service.StreamHandlerV2;
->>>>>>> 39edf72c
 import co.cask.cdap.test.StreamWriter;
 import com.google.common.base.Charsets;
 import com.google.common.base.Throwables;
@@ -47,30 +42,15 @@
  */
 public final class DefaultStreamWriter implements StreamWriter {
 
-<<<<<<< HEAD
   private final Id.Stream streamId;
-  private final StreamHandler streamHandler;
-
-  @Inject
-  public DefaultStreamWriter(StreamHandler streamHandler,
-                             @Assisted Id.Stream streamId) throws IOException {
-
-    this.streamHandler = streamHandler;
-    this.streamId = streamId;
-=======
-  private final String accountId;
-  private final QueueName streamName;
   private final StreamHandlerV2 streamHandlerV2;
 
   @Inject
   public DefaultStreamWriter(StreamHandlerV2 streamHandlerV2,
-                             @Assisted QueueName streamName,
-                             @Assisted("accountId") String accountId) throws IOException {
+                             @Assisted Id.Stream streamId) throws IOException {
 
     this.streamHandlerV2 = streamHandlerV2;
-    this.streamName = streamName;
-    this.accountId = accountId;
->>>>>>> 39edf72c
+    this.streamId = streamId;
   }
 
   @Override
@@ -81,11 +61,7 @@
 
     MockResponder responder = new MockResponder();
     try {
-<<<<<<< HEAD
-      streamHandler.create(httpRequest, responder, streamId.getName());
-=======
-      streamHandlerV2.create(httpRequest, responder, streamName.getSimpleName());
->>>>>>> 39edf72c
+      streamHandlerV2.create(httpRequest, responder, streamId.getName());
     } catch (Exception e) {
       Throwables.propagateIfPossible(e, IOException.class);
       throw Throwables.propagate(e);
@@ -144,11 +120,7 @@
 
     MockResponder responder = new MockResponder();
     try {
-<<<<<<< HEAD
-      streamHandler.enqueue(httpRequest, responder, streamId.getName());
-=======
-      streamHandlerV2.enqueue(httpRequest, responder, streamName.getSimpleName());
->>>>>>> 39edf72c
+      streamHandlerV2.enqueue(httpRequest, responder, streamId.getName());
     } catch (Exception e) {
       Throwables.propagateIfPossible(e, IOException.class);
       throw Throwables.propagate(e);
