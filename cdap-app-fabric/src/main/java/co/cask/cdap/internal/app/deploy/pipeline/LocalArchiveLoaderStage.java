/*
 * Copyright © 2014-2015 Cask Data, Inc.
 *
 * Licensed under the Apache License, Version 2.0 (the "License"); you may not
 * use this file except in compliance with the License. You may obtain a copy of
 * the License at
 *
 * http://www.apache.org/licenses/LICENSE-2.0
 *
 * Unless required by applicable law or agreed to in writing, software
 * distributed under the License is distributed on an "AS IS" BASIS, WITHOUT
 * WARRANTIES OR CONDITIONS OF ANY KIND, either express or implied. See the
 * License for the specific language governing permissions and limitations under
 * the License.
 */

package co.cask.cdap.internal.app.deploy.pipeline;

import co.cask.cdap.app.ApplicationSpecification;
import co.cask.cdap.app.deploy.ConfigResponse;
import co.cask.cdap.common.conf.CConfiguration;
import co.cask.cdap.common.io.Locations;
import co.cask.cdap.internal.app.ApplicationSpecificationAdapter;
import co.cask.cdap.internal.app.ForwardingApplicationSpecification;
import co.cask.cdap.internal.app.deploy.InMemoryConfigurator;
import co.cask.cdap.internal.io.ReflectionSchemaGenerator;
import co.cask.cdap.pipeline.AbstractStage;
import co.cask.cdap.proto.Id;
import com.google.common.io.Files;
import com.google.common.reflect.TypeToken;
import com.google.common.util.concurrent.ListenableFuture;
import org.apache.twill.filesystem.LocalLocationFactory;
import org.apache.twill.filesystem.Location;
import org.slf4j.Logger;
import org.slf4j.LoggerFactory;

import java.io.File;
import java.io.IOException;
import java.util.concurrent.TimeUnit;
import javax.annotation.Nullable;

/**
 * LocalArchiveLoaderStage gets a {@link Location} and emits a {@link ApplicationDeployable}.
 * <p>
 * This stage is responsible for reading the JAR and generating an ApplicationSpecification
 * that is forwarded to the next stage of processing.
 * </p>
 */
public class LocalArchiveLoaderStage extends AbstractStage<DeploymentInfo> {
  private final CConfiguration cConf;
  private final ApplicationSpecificationAdapter adapter;
  private final Id.Namespace id;
  private final String appId;
  private static final Logger LOG = LoggerFactory.getLogger(LocalArchiveLoaderStage.class);

  /**

   * Constructor with hit for handling type.
   */
  public LocalArchiveLoaderStage(CConfiguration cConf, Id.Namespace id, @Nullable String appId) {
    super(TypeToken.of(DeploymentInfo.class));
    this.cConf = cConf;
    this.id = id;
    this.appId = appId;
    this.adapter = ApplicationSpecificationAdapter.create(new ReflectionSchemaGenerator());
  }

  /**
   * Creates a {@link co.cask.cdap.internal.app.deploy.InMemoryConfigurator} to run through
   * the process of generation of {@link ApplicationSpecification}
   *
   * @param deploymentInfo Location of the input and output location
   */
  @Override
  public void process(DeploymentInfo deploymentInfo) throws Exception {

    Location outputLocation = deploymentInfo.getDestination();
    Location parent = Locations.getParent(outputLocation);
    Locations.mkdirsIfNotExists(parent);

<<<<<<< HEAD
    File input = deploymentInfo.getInputLocation();
=======
    File input = deploymentInfo.getAppJarFile();
>>>>>>> 57cb2e94
    Location tmpLocation = parent.getTempFile(".tmp");
    LOG.debug("Copy from {} to {}", input.getName(), tmpLocation.toURI());
    Files.copy(input, Locations.newOutputSupplier(tmpLocation));

    // Finally, move archive to final location
    try {
      if (tmpLocation.renameTo(outputLocation) == null) {
        throw new IOException(String.format("Could not move archive from location: %s, to location: %s",
                                            tmpLocation.toURI(), outputLocation.toURI()));
      }
    } catch (IOException e) {
      // In case copy to temporary file failed, or rename failed
      tmpLocation.delete();
      throw e;
    }

    InMemoryConfigurator inMemoryConfigurator =
                new InMemoryConfigurator(id, new LocalLocationFactory().create(input.toURI()));
    ListenableFuture<ConfigResponse> result = inMemoryConfigurator.config();
    //TODO: Check with Terence on how to handle this stuff.
    ConfigResponse response = result.get(120, TimeUnit.SECONDS);
    ApplicationSpecification specification = adapter.fromJson(response.get());
    if (appId != null) {
      specification = new ForwardingApplicationSpecification(specification) {
        @Override
        public String getName() {
          return appId;
        }
      };
    }

    emit(new ApplicationDeployable(cConf, Id.Application.from(id, specification.getName()),
                                   specification, outputLocation));
  }
}<|MERGE_RESOLUTION|>--- conflicted
+++ resolved
@@ -78,11 +78,7 @@
     Location parent = Locations.getParent(outputLocation);
     Locations.mkdirsIfNotExists(parent);
 
-<<<<<<< HEAD
-    File input = deploymentInfo.getInputLocation();
-=======
     File input = deploymentInfo.getAppJarFile();
->>>>>>> 57cb2e94
     Location tmpLocation = parent.getTempFile(".tmp");
     LOG.debug("Copy from {} to {}", input.getName(), tmpLocation.toURI());
     Files.copy(input, Locations.newOutputSupplier(tmpLocation));
