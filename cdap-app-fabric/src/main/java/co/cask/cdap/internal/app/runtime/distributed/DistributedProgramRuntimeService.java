--- conflicted
+++ resolved
@@ -279,12 +279,8 @@
     try {
       ProgramDescriptor programDescriptor = store.loadProgram(programId);
       ProgramController programController = createController(programDescriptor, controller, runId);
-<<<<<<< HEAD
-      return programController == null ? null : new SimpleRuntimeInfo(programController, programId,
-=======
       return programController == null ? null : new SimpleRuntimeInfo(programController,
-                                                                      programId.toEntityId(),
->>>>>>> c287db0e
+                                                                      programId,
                                                                       controller.getRunId());
     } catch (Exception e) {
       return null;
