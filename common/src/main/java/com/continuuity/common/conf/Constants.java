--- conflicted
+++ resolved
@@ -417,8 +417,6 @@
     public static final String DATASET_NAME = "reactor.dataset.name";
     public static final String DATASET_STORAGE_HANDLER_CLASS = "com.continuuity.hive.datasets.DatasetStorageHandler";
     public static final String HIVE_CLASSPATH = "HIVE_CLASSPATH";
-<<<<<<< HEAD
-=======
 
     public static final String SERVER_ADDRESS = "explore.service.bind.address";
 
@@ -434,7 +432,6 @@
 
     public static final String CFG_LOCAL_DATA_DIR = "hive.local.data.dir";
     public static final String EXPLORE_ENABLED = "reactor.explore.enabled";
->>>>>>> 73d029c2
   }
 
   public static final String CFG_LOCAL_DATA_DIR = "local.data.dir";
