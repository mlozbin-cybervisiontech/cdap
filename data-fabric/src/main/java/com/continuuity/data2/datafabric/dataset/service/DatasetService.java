package com.continuuity.data2.datafabric.dataset.service;

import com.continuuity.common.conf.CConfiguration;
import com.continuuity.common.conf.Constants;
import com.continuuity.common.hooks.MetricsReporterHook;
import com.continuuity.common.metrics.MetricsCollectionService;
import com.continuuity.data2.datafabric.dataset.instance.DatasetInstanceManager;
import com.continuuity.data2.datafabric.dataset.service.executor.DatasetOpExecutor;
import com.continuuity.data2.datafabric.dataset.service.mds.MDSDatasetsRegistry;
import com.continuuity.data2.datafabric.dataset.type.DatasetTypeManager;
<<<<<<< HEAD
=======
import com.continuuity.data2.dataset2.DatasetFramework;
import com.continuuity.data2.dataset2.NamespacedDatasetFramework;
import com.continuuity.data2.transaction.TransactionSystemClient;
import com.continuuity.explore.client.DatasetExploreFacade;
>>>>>>> e8ba32b4
import com.continuuity.http.NettyHttpService;
import com.google.common.base.Objects;
import com.google.common.collect.ImmutableList;
import com.google.common.util.concurrent.AbstractIdleService;
import com.google.inject.Inject;
import org.apache.twill.common.Cancellable;
import org.apache.twill.discovery.Discoverable;
import org.apache.twill.discovery.DiscoveryService;
import org.apache.twill.filesystem.LocationFactory;
import org.slf4j.Logger;
import org.slf4j.LoggerFactory;

import java.net.InetSocketAddress;
import java.util.concurrent.TimeUnit;

/**
 * DatasetService implemented using the common http netty framework.
 */
public class DatasetService extends AbstractIdleService {
  private static final Logger LOG = LoggerFactory.getLogger(DatasetService.class);

  private final NettyHttpService httpService;
  private final DiscoveryService discoveryService;
  private final DatasetOpExecutor opExecutorClient;
  private Cancellable cancelDiscovery;

  private final DatasetTypeManager typeManager;


  private final MDSDatasetsRegistry mdsDatasets;

  @Inject
  public DatasetService(CConfiguration cConf,
                        LocationFactory locationFactory,
                        DiscoveryService discoveryService,
                        DatasetTypeManager typeManager,
                        DatasetInstanceManager instanceManager,
                        MetricsCollectionService metricsCollectionService,
                        DatasetOpExecutor opExecutorClient,
<<<<<<< HEAD
                        MDSDatasetsRegistry mdsDatasets) throws Exception {
=======
                        DatasetExploreFacade datasetExploreFacade) throws Exception {
>>>>>>> e8ba32b4

    NettyHttpService.Builder builder = NettyHttpService.builder();

    this.typeManager = typeManager;

<<<<<<< HEAD
    builder.addHttpHandlers(
      ImmutableList.of(new DatasetTypeHandler(typeManager, locationFactory, cConf),
                       new DatasetInstanceHandler(typeManager, instanceManager, opExecutorClient)));
=======
    builder.addHttpHandlers(ImmutableList.of(new DatasetTypeHandler(typeManager, locationFactory, cConf),
                                             new DatasetInstanceHandler(typeManager, instanceManager,
                                                                        opExecutorClient, datasetExploreFacade)));
>>>>>>> e8ba32b4

    builder.setHandlerHooks(ImmutableList.of(new MetricsReporterHook(metricsCollectionService,
                                                                     Constants.Service.DATASET_MANAGER)));

    builder.setHost(cConf.get(Constants.Dataset.Manager.ADDRESS));

    builder.setConnectionBacklog(cConf.getInt(Constants.Dataset.Manager.BACKLOG_CONNECTIONS,
                                              Constants.Dataset.Manager.DEFAULT_BACKLOG));
    builder.setExecThreadPoolSize(cConf.getInt(Constants.Dataset.Manager.EXEC_THREADS,
                                               Constants.Dataset.Manager.DEFAULT_EXEC_THREADS));
    builder.setBossThreadPoolSize(cConf.getInt(Constants.Dataset.Manager.BOSS_THREADS,
                                               Constants.Dataset.Manager.DEFAULT_BOSS_THREADS));
    builder.setWorkerThreadPoolSize(cConf.getInt(Constants.Dataset.Manager.WORKER_THREADS,
                                                 Constants.Dataset.Manager.DEFAULT_WORKER_THREADS));

    this.httpService = builder.build();
    this.discoveryService = discoveryService;
    this.opExecutorClient = opExecutorClient;
    this.mdsDatasets = mdsDatasets;
  }

  @Override
  protected void startUp() throws Exception {
    LOG.info("Starting DatasetService...");

    mdsDatasets.startUp();
    typeManager.startAndWait();
    opExecutorClient.startAndWait();

    httpService.startAndWait();

    // Register the service
    cancelDiscovery = discoveryService.register(new Discoverable() {
      @Override
      public String getName() {
        return Constants.Service.DATASET_MANAGER;
      }

      @Override
      public InetSocketAddress getSocketAddress() {
        return httpService.getBindAddress();
      }
    });

    LOG.info("DatasetService started successfully on {}", httpService.getBindAddress());
  }

  @Override
  protected void shutDown() throws Exception {
    LOG.info("Stopping DatasetService...");

    mdsDatasets.shutDown();

    typeManager.stopAndWait();

    // Unregister the service
    cancelDiscovery.cancel();
    // Wait for a few seconds for requests to stop
    try {
      TimeUnit.SECONDS.sleep(3);
    } catch (InterruptedException e) {
      LOG.error("Interrupted while waiting...", e);
    }

    httpService.stopAndWait();
    opExecutorClient.stopAndWait();
  }

  @Override
  public String toString() {
    return Objects.toStringHelper(this)
      .add("bindAddress", httpService.getBindAddress())
      .toString();
  }
}<|MERGE_RESOLUTION|>--- conflicted
+++ resolved
@@ -8,13 +8,7 @@
 import com.continuuity.data2.datafabric.dataset.service.executor.DatasetOpExecutor;
 import com.continuuity.data2.datafabric.dataset.service.mds.MDSDatasetsRegistry;
 import com.continuuity.data2.datafabric.dataset.type.DatasetTypeManager;
-<<<<<<< HEAD
-=======
-import com.continuuity.data2.dataset2.DatasetFramework;
-import com.continuuity.data2.dataset2.NamespacedDatasetFramework;
-import com.continuuity.data2.transaction.TransactionSystemClient;
 import com.continuuity.explore.client.DatasetExploreFacade;
->>>>>>> e8ba32b4
 import com.continuuity.http.NettyHttpService;
 import com.google.common.base.Objects;
 import com.google.common.collect.ImmutableList;
@@ -54,25 +48,16 @@
                         DatasetInstanceManager instanceManager,
                         MetricsCollectionService metricsCollectionService,
                         DatasetOpExecutor opExecutorClient,
-<<<<<<< HEAD
-                        MDSDatasetsRegistry mdsDatasets) throws Exception {
-=======
+                        MDSDatasetsRegistry mdsDatasets,
                         DatasetExploreFacade datasetExploreFacade) throws Exception {
->>>>>>> e8ba32b4
 
     NettyHttpService.Builder builder = NettyHttpService.builder();
 
     this.typeManager = typeManager;
 
-<<<<<<< HEAD
-    builder.addHttpHandlers(
-      ImmutableList.of(new DatasetTypeHandler(typeManager, locationFactory, cConf),
-                       new DatasetInstanceHandler(typeManager, instanceManager, opExecutorClient)));
-=======
     builder.addHttpHandlers(ImmutableList.of(new DatasetTypeHandler(typeManager, locationFactory, cConf),
                                              new DatasetInstanceHandler(typeManager, instanceManager,
                                                                         opExecutorClient, datasetExploreFacade)));
->>>>>>> e8ba32b4
 
     builder.setHandlerHooks(ImmutableList.of(new MetricsReporterHook(metricsCollectionService,
                                                                      Constants.Service.DATASET_MANAGER)));
