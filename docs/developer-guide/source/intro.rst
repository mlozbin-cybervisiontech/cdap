<<<<<<< HEAD
.. :Author: John Jackson
   :Description: Introduction to Continuuity Reactor

.. .. toctree::
..   :maxdepth: 2

.. section-numbering::

===================================
Introduction to Continuuity Reactor
===================================

------------------------------
Building Big Data Applications
------------------------------

.. contents::

What is a Big Data application?
===============================
An application that can process a large data set, with the size of data sets measured in terabytes, petabytes and larger.

Big Data applications scale resources linearly with a linear increase in the amount of data that is being processed.

Challenges in building big data applications
--------------------------------------------
The main challenge in building a Big Data application is that an application developer
has to focus not just on the application layer of code—the business logic—but also on the infrastructure layer, making technical decisions about the underlying technology frameworks, which ones to use and how to integrate them together into an effective application.

With the current set of platforms, an application developer aiming to solve a simple log analytic business problem needs to pull together multiple technologies. Broadly speaking, the developer will be concerned with developing four areas:

#. Data collection framework
#. Data processing framework
#. Data storage framework
#. Data serving framework

There are a number of significant challenges present in each of the frameworks mentioned above. To make the problem harder, the integration between these frameworks and the operability of the resulting application is itself a major challenge.

Architecture comparison: building a log analytic application
============================================================
Consider a problem of building a real­time log analytic application that takes access log from Apache™ servers and computes simple analyses on the logs—such as computing throughput per second, error rates, finding the top referral sites.

Traditional database log analysis framework
-------------------------------------------
A traditional architecture that is not based on *Apache™ Hadoop®* will involve using a log collector that gathers logs from different application servers and then writes to a database, either flat-file or relational. A reporting framework acts as the processing layer to crunch the log signals into meaningful statistics and information.

The disadvantages of this approach include:

- Complexity of the application increases when processing large volumes of data
- The architecture will not be horizontally scalable
- Producing results in a real­time at high volume rate will prove quite challenging

.. image:: images/ArchitectureDiagram_1.png

Real­time Apache™ Hadoop®-based log analysis framework
------------------------------------------------------
To achieve horizontal scalability, the database architecture of the preceding design has evolved to include scalable log collection, 
processing and storage layers. One of the most commonly used architectural patterns consists of *Apache Kafka* as the distributed log collection framework, *Storm* as the data processing layer, *Apache™ HBase™* as the storage layer of results and a custom serving layer reading the computed results for visualization by a presentation layer.

The disadvantages of this approach include:

- Need to integrate different systems
- Operability of the different software stack
- No single unified architecture
- Large number of different layers to be integrated and coordinated

.. image:: images/ArchitectureDiagram_2.png

Continuuity Reactor log analysis framework
------------------------------------------
Using **Continuuity Reactor™** as the application framework greatly simplifies the architecture. Continuuity Reactor exposes high level abstractions to perform data collection, processing, storage and serving. There is a single unified architecture to perform these four tasks, with interoperability designed into the framework. Horizontal scalability is derived from the underlying *Apache Hadoop* layer, while the **Continuuity Reactor** APIs reduce the application complexity and development time.

.. image:: images/ArchitectureDiagram_3.png

Continuuity Reactor overview
============================
The **Continuuity Reactor** aims to minimize the pain in Big Data application development by providing a unified infrastructure that can perform data collection, processing, storage and serving frameworks.

**Continuuity Reactor** is a Java-based, integrated data and application framework that layers on top of Apache Hadoop®, Apache HBase, and other Hadoop ecosystem components. It surfaces the capabilities of the underlying infrastructure through simple Java and REST interfaces and shields you from unnecessary complexity. 

Rather than piecing together different open source frameworks and runtimes to assemble your own Big Data infrastructure stack, the Reactor provides an integrated platform that makes it easy to create the different elements of your Big Data application: collecting, processing, storing, and querying data. Data can be collected and stored in both structured and unstructured forms, processed in real-time or in batch, and then the results can be made available for retrieval and visualization.

Continuuity Reactor architecture
--------------------------------
.. image:: images/ReactorArchitecture.png

.. [DOCNOTE: Describe distinction between API and Runtime]

Continuuity Reactor constitutes of both an elastic runtime application and a set of APIs for talking to the runtime and developing distributed Big Data applications.

The Continuuity Reactor Development Kit includes a local copy of the Reactor and the Reactor Software Development Kit (SDK) with the Reactor APIs, example code and documentation.

Local Reactor
-------------
The Local Reactor is a fully functional, scaled-down runtime environment that emulates a typical distributed and large-scale Hadoop/HBase infrastructure in a lightweight way on your laptop or desktop. You run the Local Reactor on your own development machine, deploy your applications to it, and use a Local Dashboard to control and monitor it. You have direct access to your running application, making it easy to experiment and attach a debugger or profiler.

Continuuity Reactor infrastructure components
---------------------------------------------
Continuuity Reactor runs on top of *Apache™ Hadoop®/HBase™*. *Apache Hadoop* is a free, open source technology that runs on commodity hardware. Its distributed, scalable file system makes it inexpensive to store large amounts of data using *Apache HBase™*,
and its scalable *MapReduce* analysis engine makes it possible to extract insights from that data. 

MapReduce is a variation of batch-driven data analysis. The input data is partitioned into smaller batches that can be processed in parallel across many machines in a Hadoop cluster. However, MapReduce—while powerful enough to express many data analysis algorithms—is not always the optimal choice of programming paradigm. Often it is desired to run other computations on the Hadoop cluster: ad-hoc queries; real-time stream processing; message-passing (such as MPI); and distributed testing.

It is possible to run non-MapReduce computations on a Hadoop cluster if you can "disguise" your computation as a MapReduce job. Recent innovations added to Apache Hadoop, such as Apache Yarn and Apache Twill, make these computations possible and easier to implement, but still require significant learning and development time. 

Continuuity Reactor aims to reduce the time it takes to create and implement applications by hiding the complexity of these technologies with a set of powerful and simple APIs.

Continuuity Reactor Core
------------------------
.. image:: images/ReactorArchitectureInternal.png

The diagram above shows the interactions of a Continuuity Reactor in operation. The developer's application code provides access to the data collection process, Reactor processes it, stores it in the underlying Hadoop/Hbase infrastructure, and then responds to queries from the developer's visualization code. 

Continuuity Reactor elements
----------------------------
Reactor provides four basic elements:

- **Streams** for real-time data collection from any external system;
- **Processors** for performing elastically scalable, real-time stream or batch processing;
- **DataSets** for storing data in simple and scalable ways without worrying about formats and schema; and
- **Procedures** for exposing data to external systems through interactive queries. 

These are grouped into **Applications** for configuring and packaging.

Applications are built in Java using the Continuuity Core APIs. Once an application is deployed and running, you can easily interact with it from virtually any external system by accessing the streams, data sets, and procedures using the Java APIs, REST or other network protocols.

Introduction to Reactor components
==================================

We'll now take a look at the different components of the Reactor API. All Reactor APIs are written in a "fluent" style, and in an IDE, completion of methods will show all the elements required.

Applications
------------

An application is a collection of **Streams**, **DataSets**, **Flows**, **Procedures**, **MapReduce**, and **Workflows**. To create an application, you simply implement the Application interface. Here you specify the application metadata and declare and configure each application element::

	public class MyApp implements Application {
	  @Override
	  public ApplicationSpecification configure() {
	    return ApplicationSpecification.Builder.with()
	      .setName("myApp")
	      .setDescription("my sample app")
	      .withStreams()
	        .add(...) ...
	      .withDataSets()
	        .add(...) ...
	      .withFlows()
	        .add(...) ...
	      .withProcedures()
	        .add(...) ...
	      .withMapReduce()
	        .add(...) ...
	      .withWorkflows()
	        .add(...) ...
	      .build();
	  }
	}

You can specify that an application does not use a particular element. In this code snippet, streams are not used::

		 ...
	      .setDescription("my sample app")
	      .noStream()
		 .withDataSets()
		   .add(...)
		 ...

Data Collection : Streams
-------------------------

**Streams** are the primary means for bringing data from external systems into the Reactor in real time. You can write to Streams either one operation at a time or in batches, using either the Continuuity Reactor HTTP REST API or command line tools. 

Each individual signal sent to a stream is stored as an Event, which is comprised of a header (a map of strings for metadata) and a body (a blob of arbitrary binary data).

Streams are uniquely identified by an ID string and are explicitly created before being used. They can be created programmatically within your application, through the Management Dashboard, or by or using a command line tool. Data written to a Stream can be consumed by Flows and processed in real-time. 

You specify a stream in your application using::

	.withStreams()
	  .add(new Stream("myStream")) ...

.. [DOCNOTE: source code]

Data Processing: Flows
----------------------

**Flows** are developer-implemented, real-time stream processors. They are comprised of one or more **Flowlets** that are wired together into a directed acyclic graph or DAG. A DAG is a directed graph that does not loop back onto itself. Think of it as the description of steps in a recipe to cook food.

Flowlets pass DataObjects between one another. Each Flowlet is able to perform custom logic and execute data operations for each individual data object processed. All data operations happen in a consistent and durable way.

Flows are deployed to the Reactor and hosted within containers. Each Flowlet instance runs in its own container. Each flowlet in the DAG can have multiple concurrent instances, each consuming a partition of the flowlet’s inputs.

To put data into your Flow, you can either connect the input of the Flow to a Stream, or you can implement a Flowlet to generate data or pull the data from an external source.

Here is an example of a Flow *MyExampleFlow* which references two Flowlets ::

	class MyExampleFlow implements Flow {
	  @Override
	  public FlowSpecification configure() {
	    return FlowSpecification.Builder.with()
	      .setName("mySampleFlow")
	      .setDescription("Flow for showing examples")
	      .withFlowlets()
	        .add("flowlet1", new MyExampleFlowlet())
	        .add("flowlet2", new MyExampleFlowlet2())
	      .connect()
	        .fromStream("myStream").to("flowlet1")
	        .from("flowlet1").to("flowlet2")
	      .build();
	}

.. [DOCNOTE: source code]

Data Processing: Flowlets
-------------------------
**Flowlets**, the basic building blocks of a Flow, represent each individual processing node within a Flow. Flowlets consume data objects from their inputs and execute custom logic on each data object, allowing you to perform data operations as well as emit data objects to the Flowlet’s outputs. Flowlets specify an ``initialize()`` method, which is executed at the startup of each instance of a Flowlet before it receives any data.

The example below shows a Flowlet that reads *Double* values, rounds them, and emits the results. It has a simple configuration method and does nothing for initialization and destruction::

	class RoundingFlowlet implements Flowlet {

	  @Override
	  public FlowletSpecification configure() { 
	    return FlowletSpecification.Builder.with().
	      setName("round").
	      setDescription("a rounding flowlet").
	      build();
	  }

	  @Override
	    public void initialize(FlowletContext context) throws Exception {
	  }

	  @Override
	  public void destroy() { 
	  }


Data Processing: Batch: MapReduce
---------------------------------

**MapReduce** is used to process data in batch. MapReduce jobs can be written as in a conventional Hadoop system. Additionally, Reactor **DataSets** can be accessed from MapReduce jobs as both input and output.

To process data using MapReduce, specify withMapReduce() in your application specification::

	public ApplicationSpecification configure() {
	return ApplicationSpecification.Builder.with()
	  ...
	  .withMapReduce()
	    .add(new WordCountJob())

You must implement the MapReduce interface, which requires the three methods: configure(), beforeSubmit(), and onFinish()::
 
	public class WordCountJob implements MapReduce {
	  @Override
	  public MapReduceSpecification configure() {
	    return MapReduceSpecification.Builder.with()
	      .setName("WordCountJob")
	      .setDescription("Calculates word frequency")
	      .useInputDataSet("messages")
	      .useOutputDataSet("wordFrequency")
	      .build();
	}

Data Processing: Batch: Workflows
---------------------------------

**Workflows** are used to execute a series of MapReduce jobs. A Workflow is given a sequence of jobs that follow each other, with an optional schedule to run the Workflow periodically. On successful execution of a job, the control is transferred to the next job in sequence until the last job in the sequence is executed. On failure, the execution is stopped at the failed job and no subsequent jobs in the sequence are executed.

To process one or more MapReduce jobs in sequence, specify withWorkflows() in your application::

	public ApplicationSpecification configure() {
	  return ApplicationSpecification.Builder.with()
	  ...
	  .withWorkflows()
	    .add(new PurchaseHistoryWorkflow())

You must implement the Workflow interface, which requires the configure() method. Use the addSchedule() method to run a workflow job periodically::

	public static class PurchaseHistoryWorkflow implements Workflow {
	  @Override
	  public WorkflowSpecification configure() {
	    return WorkflowSpecification.Builder.with()
	    .setName("PurchaseHistoryWorkflow")
	    .setDescription("PurchaseHistoryWorkflow description")
	    .startWith(new PurchaseHistoryBuilder())
	    .last(new PurchaseTrendBuilder())
	    .addSchedule(new DefaultSchedule("FiveMinuteSchedule", "Run every 5 minutes",
	                 "0/5 * * * *", Schedule.Action.START))
	    .build();
	   }
	 }
	
Data Storage: DataSets
----------------------

**DataSets** store and retrieve data. DataSets are your interface to the Reactor’s storage capabilities. Instead of requiring you to manipulate data with low-level APIs, DataSets provide higher-level abstractions and generic, reusable Java implementations of common data patterns.

The core DataSet of the Reactor is a Table. Unlike relational database systems, these tables are not organized into rows with a fixed schema. They are optimized for efficient storage of semi-structured data, data with unknown or variable schema, or sparse data.

Other DataSets are built on top of Tables. A DataSet can implement specific semantics around a Table, such as a key/value Table or a counter Table. A DataSet can also combine multiple DataSets to create a complex data pattern. For example, an indexed Table can be implemented by using one Table for the data to index and a second Table for the index itself.

You can implement your own data patterns as custom DataSets on top of Tables. Because a number of useful datasets, including key/value tables, indexed tables and time series are already included with the Reactor, we call them system datasets.

A number of useful DataSets—we refer to them as system DataSets—are included with Reactor, including key/value tables, indexed tables and time series.

For your application to use a DataSet, you must declare it in the ApplicationSpecification. For example, to specify that your application uses a KeyValueTable—a Reactor implementation of DataSet as a key/value table—named “myCounters”, write::

	public ApplicationSpecification configure() {
	  return ApplicationSpecification.Builder.with()
	  ...
	  .withDataSets().add(new KeyValueTable("myCounters"))
	  ...

To use the DataSet in a flowlet or a procedure, instruct the runtime system to inject an instance of the DataSet with the *@UseDataSet* annotation::

	Class MyFowlet extends AbstractFlowlet {
	  @UseDataSet("myCounters")
	  private KeyValueTable counters;
	  ...
	  void process(String key) {
	    counters.increment(key.getBytes());
	  }

The runtime system reads the DataSet specification for “myCounters” from the metadata store and injects a functional instance of the DataSet class.
[DOCNOTE: elaborate]

You can implement custom DataSets by extending the DataSet base class or existing DataSet types.

Data Query: Procedures
----------------------

To query the Reactor and its DataSets and retrieve results, you use Procedures.

Procedures allow you to make synchronous calls into the Reactor from an external system and perform server-side processing on-demand, similar to a stored procedure in a traditional database. 

Procedures are typically used to post-process data at query time. This post-processing can include filtering, aggregating, or joins over multiple DataSets—in fact, a procedure can perform all the same operations as a flowlet with the same consistency and durability guarantees. They are deployed into the same pool of application containers as flows, and you can run multiple instances to increase the throughput of requests.

A Procedure implements and exposes a very simple API: a method name (String) and arguments (map of Strings). This implementation is then bound to a REST endpoint and can be called from any external system.

To create a Procedure you implement the Procedure interface, or more conveniently, extend the AbstractProcedure class. A Procedure is configured and initialized similarly to a Flowlet, but instead of a process method you’ll define a handler method. 

Upon external call, the handler method receives the request and sends a response. The most generic way to send a response is to obtain a Writer and stream out the response as bytes. Make sure to close the Writer when you are done::

	class HelloWorld extends AbstractProcedure {
	  @Handle("hello")
	  public void wave(ProcedureRequest request,
	                   ProcedureResponder responder) throws IOException {
	    String hello = "Hello " + request.getArgument("who");
	    ProcedureResponse.Writer writer = 
	      responder.stream(new ProcedureResponse(SUCCESS));
	    writer.write(ByteBuffer.wrap(hello.getBytes())).close();
	  }
	}

Further details about implementing Procedures are in the 
`Continuuity Reactor Programming Guide <programming.html>`_. 

Example Applications
====================

Basic: Logger: AccessLogApp Example
-----------------------------------
| A Continuuity Reactor Application demonstrating Streams, Flows, DataSets and Procedures
| `[DOCNOTE: FIXME! insert url] <url>`_

.. [DOCNOTE: https://github.com/continuuity/reactor-apps/tree/develop/logger

Intermediate: Logger2: AccessLogApp Example
-------------------------------------------
| A version of the Logger AccessLogApp example demonstrating MapReduce
| `[DOCNOTE: FIXME! insert url] <url>`_

.. [DOCNOTE: https://github.com/continuuity/reactor-apps/tree/develop/logger2


.. Advanced: Logger with Metrics and Application Logging [DOCNOTE: rev 2]
.. ----------------------------------------------------------------------
.. [DOCNOTE: https://github.com/continuuity/reactor-apps/tree/develop/logger2

.. include:: includes/footer.rst
=======
.. :Author: John Jackson
   :Description: Introduction to Continuuity Reactor

.. ===================================
Introduction to Continuuity Reactor
===================================

------------------------------
Building Big Data Applications
------------------------------

What is a Big Data application?
===============================
An application that can process a large data set, with the size of data sets measured in terabytes, petabytes and larger.

Big Data applications scale resources linearly with a linear increase in the amount of data that is being processed.

Challenges in building big data applications
--------------------------------------------
The main challenge in building a Big Data application is that an application developer
has to focus not just on the application layer of code—the business logic—but also on the infrastructure layer, making technical decisions about the underlying technology frameworks, which ones to use and how to integrate them together into an effective application.

With the current set of platforms, an application developer aiming to solve a simple log analytic business problem needs to pull together multiple technologies. Broadly speaking, the developer will be concerned with developing four areas:

#. Data collection framework
#. Data processing framework
#. Data storage framework
#. Data serving framework

There are a number of significant challenges present in each of the frameworks mentioned above. To make the problem harder, the integration between these frameworks and the operability of the resulting application is itself a major challenge.

Architecture comparison: building a log analytic application
============================================================
Consider a problem of building a real­time log analytic application that takes access log from Apache™ servers and computes simple analyses on the logs—such as computing throughput per second, error rates, finding the top referral sites.

Traditional database log analysis framework
-------------------------------------------
A traditional architecture that is not based on *Apache™ Hadoop®* will involve using a log collector that gathers logs from different application servers and then writes to a database, either flat-file or relational. A reporting framework acts as the processing layer to crunch the log signals into meaningful statistics and information.

The disadvantages of this approach include:

- Complexity of the application increases when processing large volumes of data
- The architecture will not be horizontally scalable
- Producing results in a real­time at high volume rate will prove quite challenging

.. image:: /doc-assets/_images/ArchitectureDiagram_1.png

Real­time Apache™ Hadoop®-based log analysis framework
------------------------------------------------------
To achieve horizontal scalability, the database architecture of the preceding design has evolved to include scalable log collection, 
processing and storage layers. One of the most commonly used architectural patterns consists of *Apache Kafka* as the distributed log collection framework, *Storm* as the data processing layer, *Apache™ HBase™* as the storage layer of results and a custom serving layer reading the computed results for visualization by a presentation layer.

The disadvantages of this approach include:

- Need to integrate different systems
- Operability of the different software stack
- No single unified architecture
- Large number of different layers to be integrated and coordinated

.. image:: /doc-assets/_images/ArchitectureDiagram_2.png

Continuuity Reactor log analysis framework
------------------------------------------
Using **Continuuity Reactor™** as the application framework greatly simplifies the architecture. Continuuity Reactor exposes high level abstractions to perform data collection, processing, storage and serving. There is a single unified architecture to perform these four tasks, with interoperability designed into the framework. Horizontal scalability is derived from the underlying *Apache Hadoop* layer, while the **Continuuity Reactor** APIs reduce the application complexity and development time.

.. image:: /doc-assets/_images/ArchitectureDiagram_3.png

Continuuity Reactor overview
============================
The **Continuuity Reactor** aims to minimize the pain in Big Data application development by providing a unified infrastructure that can perform data collection, processing, storage and serving frameworks.

**Continuuity Reactor** is a Java-based, integrated data and application framework that layers on top of Apache Hadoop®, Apache HBase, and other Hadoop ecosystem components. It surfaces the capabilities of the underlying infrastructure through simple Java and REST interfaces and shields you from unnecessary complexity. 

Rather than piecing together different open source frameworks and runtimes to assemble your own Big Data infrastructure stack, the Reactor provides an integrated platform that makes it easy to create the different elements of your Big Data application: collecting, processing, storing, and querying data. Data can be collected and stored in both structured and unstructured forms, processed in real-time or in batch, and then the results can be made available for retrieval and visualization.

Continuuity Reactor architecture
--------------------------------
.. image:: /doc-assets/_images/ReactorArchitecture.png

.. [DOCNOTE: Describe distinction between API and Runtime]

Continuuity Reactor constitutes of both an elastic runtime application and a set of APIs for talking to the runtime and developing distributed Big Data applications.

The Continuuity Reactor Development Kit includes a local copy of the Reactor and the Reactor Software Development Kit (SDK) with the Reactor APIs, example code and documentation.

Local Reactor
-------------
The Local Reactor is a fully functional, scaled-down runtime environment that emulates a typical distributed and large-scale Hadoop/HBase infrastructure in a lightweight way on your laptop or desktop. You run the Local Reactor on your own development machine, deploy your applications to it, and use a Local Dashboard to control and monitor it. You have direct access to your running application, making it easy to experiment and attach a debugger or profiler.

Continuuity Reactor infrastructure components
---------------------------------------------
Continuuity Reactor runs on top of *Apache™ Hadoop®/HBase™*. *Apache Hadoop* is a free, open source technology that runs on commodity hardware. Its distributed, scalable file system makes it inexpensive to store large amounts of data using *Apache HBase™*,
and its scalable *MapReduce* analysis engine makes it possible to extract insights from that data. 

MapReduce is a variation of batch-driven data analysis. The input data is partitioned into smaller batches that can be processed in parallel across many machines in a Hadoop cluster. However, MapReduce—while powerful enough to express many data analysis algorithms—is not always the optimal choice of programming paradigm. Often it is desired to run other computations on the Hadoop cluster: ad-hoc queries; real-time stream processing; message-passing (such as MPI); and distributed testing.

It is possible to run non-MapReduce computations on a Hadoop cluster if you can "disguise" your computation as a MapReduce job. Recent innovations added to Apache Hadoop, such as Apache Yarn and Apache Twill, make these computations possible and easier to implement, but still require significant learning and development time. 

Continuuity Reactor aims to reduce the time it takes to create and implement applications by hiding the complexity of these technologies with a set of powerful and simple APIs.

Continuuity Reactor Core
------------------------
.. image:: /doc-assets/_images/ReactorArchitectureInternal.png

The diagram above shows the interactions of a Continuuity Reactor in operation. The developer's application code provides access to the data collection process, Reactor processes it, stores it in the underlying Hadoop/Hbase infrastructure, and then responds to queries from the developer's visualization code. 

Continuuity Reactor elements
----------------------------
Reactor provides four basic elements:

- **Streams** for real-time data collection from any external system;
- **Processors** for performing elastically scalable, real-time stream or batch processing;
- **DataSets** for storing data in simple and scalable ways without worrying about formats and schema; and
- **Procedures** for exposing data to external systems through interactive queries. 

These are grouped into **Applications** for configuring and packaging.

Applications are built in Java using the Continuuity Core APIs. Once an application is deployed and running, you can easily interact with it from virtually any external system by accessing the streams, data sets, and procedures using the Java APIs, REST or other network protocols.

Introduction to Reactor components
==================================

We'll now take a look at the different components of the Reactor API. All Reactor APIs are written in a "fluent" style, and in an IDE, completion of methods will show all the elements required.

Applications
------------

An application is a collection of **Streams**, **DataSets**, **Flows**, **Procedures**, **MapReduce**, and **Workflows**. To create an application, you simply implement the Application interface. Here you specify the application metadata and declare and configure each application element::

	public class MyApp implements Application {
	  @Override
	  public ApplicationSpecification configure() {
	    return ApplicationSpecification.Builder.with()
	      .setName("myApp")
	      .setDescription("my sample app")
	      .withStreams()
	        .add(...) ...
	      .withDataSets()
	        .add(...) ...
	      .withFlows()
	        .add(...) ...
	      .withProcedures()
	        .add(...) ...
	      .withMapReduce()
	        .add(...) ...
	      .withWorkflows()
	        .add(...) ...
	      .build();
	  }
	}

You can specify that an application does not use a particular element. In this code snippet, streams are not used::

		 ...
	      .setDescription("my sample app")
	      .noStream()
		 .withDataSets()
		   .add(...)
		 ...

Data Collection : Streams
-------------------------

**Streams** are the primary means for bringing data from external systems into the Reactor in real time. You can write to Streams either one operation at a time or in batches, using either the Continuuity Reactor HTTP REST API or command line tools. 

Each individual signal sent to a stream is stored as an Event, which is comprised of a header (a map of strings for metadata) and a body (a blob of arbitrary binary data).

Streams are uniquely identified by an ID string and are explicitly created before being used. They can be created programmatically within your application, through the Management Dashboard, or by or using a command line tool. Data written to a Stream can be consumed by Flows and processed in real-time. 

You can specify a stream in your application using::

	.withStreams()
	  .add(new Stream("myStream")) ...

.. [DOCNOTE: source code]

Data Processing: Flows
----------------------

**Flows** are developer-implemented, real-time stream processors. They are comprised of one or more **Flowlets** that are wired together into a directed acyclic graph or DAG. A DAG is a directed graph that does not loop back onto itself. Think of it as the description of steps in a recipe to cook food.

Flowlets pass DataObjects between one another. Each Flowlet is able to perform custom logic and execute data operations for each individual data object processed. All data operations happen in a consistent and durable way.

Flows are deployed to the Reactor and hosted within containers. Each Flowlet instance runs in its own container. Each flowlet in the DAG can have multiple concurrent instances, each consuming a partition of the flowlet’s inputs.

To put data into your Flow, you can either connect the input of the Flow to a Stream, or you can implement a Flowlet to generate data or pull the data from an external source.

Here is an example of a Flow *MyExampleFlow* which references two Flowlets ::

	class MyExampleFlow implements Flow {
	  @Override
	  public FlowSpecification configure() {
	    return FlowSpecification.Builder.with()
	      .setName("mySampleFlow")
	      .setDescription("Flow for showing examples")
	      .withFlowlets()
	        .add("flowlet1", new MyExampleFlowlet())
	        .add("flowlet2", new MyExampleFlowlet2())
	      .connect()
	        .fromStream("myStream").to("flowlet1")
	        .from("flowlet1").to("flowlet2")
	      .build();
	}

.. [DOCNOTE: source code]

Data Processing: Flowlets
-------------------------
**Flowlets**, the basic building blocks of a Flow, represent each individual processing node within a Flow. Flowlets consume data objects from their inputs and execute custom logic on each data object, allowing you to perform data operations as well as emit data objects to the Flowlet’s outputs. Flowlets specify an ``initialize()`` method, which is executed at the startup of each instance of a Flowlet before it receives any data.

The example below shows a Flowlet that reads *Double* values, rounds them, and emits the results. It has a simple configuration method and does nothing for initialization and destruction::

	class RoundingFlowlet implements Flowlet {

	  @Override
	  public FlowletSpecification configure() { 
	    return FlowletSpecification.Builder.with().
	      setName("round").
	      setDescription("a rounding flowlet").
	      build();
	  }

	  @Override
	    public void initialize(FlowletContext context) throws Exception {
	  }

	  @Override
	  public void destroy() { 
	  }


Data Processing: Batch: MapReduce
---------------------------------

**MapReduce** is used to process data in batch. MapReduce jobs can be written as in a conventional Hadoop system. Additionally, Reactor **DataSets** can be accessed from MapReduce jobs as both input and output.

To process data using MapReduce, specify withMapReduce() in your application specification::

	public ApplicationSpecification configure() {
	return ApplicationSpecification.Builder.with()
	  ...
	  .withMapReduce()
	    .add(new WordCountJob())

You must implement the MapReduce interface, which requires the three methods: configure(), beforeSubmit(), and onFinish()::
 
	public class WordCountJob implements MapReduce {
	  @Override
	  public MapReduceSpecification configure() {
	    return MapReduceSpecification.Builder.with()
	      .setName("WordCountJob")
	      .setDescription("Calculates word frequency")
	      .useInputDataSet("messages")
	      .useOutputDataSet("wordFrequency")
	      .build();
	}

Data Processing: Batch: Workflows
---------------------------------

**Workflows** are used to execute a series of MapReduce jobs. A Workflow is given a sequence of jobs that follow each other, with an optional schedule to run the Workflow periodically. On successful execution of a job, the control is transferred to the next job in sequence until the last job in the sequence is executed. On failure, the execution is stopped at the failed job and no subsequent jobs in the sequence are executed.

To process one or more MapReduce jobs in sequence, specify withWorkflows() in your application::

	public ApplicationSpecification configure() {
	  return ApplicationSpecification.Builder.with()
	  ...
	  .withWorkflows()
	    .add(new PurchaseHistoryWorkflow())

You must implement the Workflow interface, which requires the configure() method. Use the addSchedule() method to run a workflow job periodically::

	public static class PurchaseHistoryWorkflow implements Workflow {
	  @Override
	  public WorkflowSpecification configure() {
	    return WorkflowSpecification.Builder.with()
	    .setName("PurchaseHistoryWorkflow")
	    .setDescription("PurchaseHistoryWorkflow description")
	    .startWith(new PurchaseHistoryBuilder())
	    .last(new PurchaseTrendBuilder())
	    .addSchedule(new DefaultSchedule("FiveMinuteSchedule", "Run every 5 minutes",
	                 "0/5 * * * *", Schedule.Action.START))
	    .build();
	   }
	 }
	
Data Storage: DataSets
----------------------

**DataSets** store and retrieve data. DataSets are your interface to the Reactor’s storage capabilities. Instead of requiring you to manipulate data with low-level APIs, DataSets provide higher-level abstractions and generic, reusable Java implementations of common data patterns.

The core DataSet of the Reactor is a Table. Unlike relational database systems, these tables are not organized into rows with a fixed schema. They are optimized for efficient storage of semi-structured data, data with unknown or variable schema, or sparse data.

Other DataSets are built on top of Tables. A DataSet can implement specific semantics around a Table, such as a key/value Table or a counter Table. A DataSet can also combine multiple DataSets to create a complex data pattern. For example, an indexed Table can be implemented by using one Table for the data to index and a second Table for the index itself.

You can implement your own data patterns as custom DataSets on top of Tables. Because a number of useful datasets, including key/value tables, indexed tables and time series are already included with the Reactor, we call them system datasets.

A number of useful DataSets—we refer to them as system DataSets—are included with Reactor, including key/value tables, indexed tables and time series.

For your application to use a DataSet, you must declare it in the ApplicationSpecification. For example, to specify that your application uses a KeyValueTable—a Reactor implementation of DataSet as a key/value table—named “myCounters”, write::

	public ApplicationSpecification configure() {
	  return ApplicationSpecification.Builder.with()
	  ...
	  .withDataSets().add(new KeyValueTable("myCounters"))
	  ...

To use the DataSet in a flowlet or a procedure, instruct the runtime system to inject an instance of the DataSet with the *@UseDataSet* annotation::

	Class MyFowlet extends AbstractFlowlet {
	  @UseDataSet("myCounters")
	  private KeyValueTable counters;
	  ...
	  void process(String key) {
	    counters.increment(key.getBytes());
	  }

The runtime system reads the DataSet specification for “myCounters” from the metadata store and injects a functional instance of the DataSet class.
[DOCNOTE: elaborate]

You can implement custom DataSets by extending the DataSet base class or existing DataSet types.

Data Query: Procedures
----------------------

To query the Reactor and its DataSets and retrieve results, you use Procedures.

Procedures allow you to make synchronous calls into the Reactor from an external system and perform server-side processing on-demand, similar to a stored procedure in a traditional database. 

Procedures are typically used to post-process data at query time. This post-processing can include filtering, aggregating, or joins over multiple DataSets—in fact, a procedure can perform all the same operations as a flowlet with the same consistency and durability guarantees. They are deployed into the same pool of application containers as flows, and you can run multiple instances to increase the throughput of requests.

A Procedure implements and exposes a very simple API: a method name (String) and arguments (map of Strings). This implementation is then bound to a REST endpoint and can be called from any external system.

To create a Procedure you implement the Procedure interface, or more conveniently, extend the AbstractProcedure class. A Procedure is configured and initialized similarly to a Flowlet, but instead of a process method you’ll define a handler method. 

Upon external call, the handler method receives the request and sends a response. The most generic way to send a response is to obtain a Writer and stream out the response as bytes. Make sure to close the Writer when you are done::

	class HelloWorld extends AbstractProcedure {
	  @Handle("hello")
	  public void wave(ProcedureRequest request,
	                   ProcedureResponder responder) throws IOException {
	    String hello = "Hello " + request.getArgument("who");
	    ProcedureResponse.Writer writer = 
	      responder.stream(new ProcedureResponse(SUCCESS));
	    writer.write(ByteBuffer.wrap(hello.getBytes())).close();
	  }
	}

Further details about implementing Procedures are in the 
`Continuuity Reactor Programming Guide <programming.html>`_. 

Example Applications
====================

Basic: Logger: AccessLogApp Example
-----------------------------------
| A Continuuity Reactor Application demonstrating Streams, Flows, DataSets and Procedures
| `[DOCNOTE: FIXME! insert url] <url>`_

.. [DOCNOTE: https://github.com/continuuity/reactor-apps/tree/develop/logger

Intermediate: Logger2: AccessLogApp Example
-------------------------------------------
| A version of the Logger AccessLogApp example demonstrating MapReduce
| `[DOCNOTE: FIXME! insert url] <url>`_

.. [DOCNOTE: https://github.com/continuuity/reactor-apps/tree/develop/logger2


.. Advanced: Logger with Metrics and Application Logging [DOCNOTE: rev 2]
.. ----------------------------------------------------------------------
.. [DOCNOTE: https://github.com/continuuity/reactor-apps/tree/develop/logger2

.. include:: includes/footer.rst
>>>>>>> 128fd6bc
<|MERGE_RESOLUTION|>--- conflicted
+++ resolved
@@ -1,758 +1,374 @@
-<<<<<<< HEAD
-.. :Author: John Jackson
-   :Description: Introduction to Continuuity Reactor
-
-.. .. toctree::
-..   :maxdepth: 2
-
-.. section-numbering::
-
-===================================
-Introduction to Continuuity Reactor
-===================================
-
-------------------------------
-Building Big Data Applications
-------------------------------
-
-.. contents::
-
-What is a Big Data application?
-===============================
-An application that can process a large data set, with the size of data sets measured in terabytes, petabytes and larger.
-
-Big Data applications scale resources linearly with a linear increase in the amount of data that is being processed.
-
-Challenges in building big data applications
---------------------------------------------
-The main challenge in building a Big Data application is that an application developer
-has to focus not just on the application layer of code—the business logic—but also on the infrastructure layer, making technical decisions about the underlying technology frameworks, which ones to use and how to integrate them together into an effective application.
-
-With the current set of platforms, an application developer aiming to solve a simple log analytic business problem needs to pull together multiple technologies. Broadly speaking, the developer will be concerned with developing four areas:
-
-#. Data collection framework
-#. Data processing framework
-#. Data storage framework
-#. Data serving framework
-
-There are a number of significant challenges present in each of the frameworks mentioned above. To make the problem harder, the integration between these frameworks and the operability of the resulting application is itself a major challenge.
-
-Architecture comparison: building a log analytic application
-============================================================
-Consider a problem of building a real­time log analytic application that takes access log from Apache™ servers and computes simple analyses on the logs—such as computing throughput per second, error rates, finding the top referral sites.
-
-Traditional database log analysis framework
--------------------------------------------
-A traditional architecture that is not based on *Apache™ Hadoop®* will involve using a log collector that gathers logs from different application servers and then writes to a database, either flat-file or relational. A reporting framework acts as the processing layer to crunch the log signals into meaningful statistics and information.
-
-The disadvantages of this approach include:
-
-- Complexity of the application increases when processing large volumes of data
-- The architecture will not be horizontally scalable
-- Producing results in a real­time at high volume rate will prove quite challenging
-
-.. image:: images/ArchitectureDiagram_1.png
-
-Real­time Apache™ Hadoop®-based log analysis framework
-------------------------------------------------------
-To achieve horizontal scalability, the database architecture of the preceding design has evolved to include scalable log collection, 
-processing and storage layers. One of the most commonly used architectural patterns consists of *Apache Kafka* as the distributed log collection framework, *Storm* as the data processing layer, *Apache™ HBase™* as the storage layer of results and a custom serving layer reading the computed results for visualization by a presentation layer.
-
-The disadvantages of this approach include:
-
-- Need to integrate different systems
-- Operability of the different software stack
-- No single unified architecture
-- Large number of different layers to be integrated and coordinated
-
-.. image:: images/ArchitectureDiagram_2.png
-
-Continuuity Reactor log analysis framework
-------------------------------------------
-Using **Continuuity Reactor™** as the application framework greatly simplifies the architecture. Continuuity Reactor exposes high level abstractions to perform data collection, processing, storage and serving. There is a single unified architecture to perform these four tasks, with interoperability designed into the framework. Horizontal scalability is derived from the underlying *Apache Hadoop* layer, while the **Continuuity Reactor** APIs reduce the application complexity and development time.
-
-.. image:: images/ArchitectureDiagram_3.png
-
-Continuuity Reactor overview
-============================
-The **Continuuity Reactor** aims to minimize the pain in Big Data application development by providing a unified infrastructure that can perform data collection, processing, storage and serving frameworks.
-
-**Continuuity Reactor** is a Java-based, integrated data and application framework that layers on top of Apache Hadoop®, Apache HBase, and other Hadoop ecosystem components. It surfaces the capabilities of the underlying infrastructure through simple Java and REST interfaces and shields you from unnecessary complexity. 
-
-Rather than piecing together different open source frameworks and runtimes to assemble your own Big Data infrastructure stack, the Reactor provides an integrated platform that makes it easy to create the different elements of your Big Data application: collecting, processing, storing, and querying data. Data can be collected and stored in both structured and unstructured forms, processed in real-time or in batch, and then the results can be made available for retrieval and visualization.
-
-Continuuity Reactor architecture
---------------------------------
-.. image:: images/ReactorArchitecture.png
-
-.. [DOCNOTE: Describe distinction between API and Runtime]
-
-Continuuity Reactor constitutes of both an elastic runtime application and a set of APIs for talking to the runtime and developing distributed Big Data applications.
-
-The Continuuity Reactor Development Kit includes a local copy of the Reactor and the Reactor Software Development Kit (SDK) with the Reactor APIs, example code and documentation.
-
-Local Reactor
--------------
-The Local Reactor is a fully functional, scaled-down runtime environment that emulates a typical distributed and large-scale Hadoop/HBase infrastructure in a lightweight way on your laptop or desktop. You run the Local Reactor on your own development machine, deploy your applications to it, and use a Local Dashboard to control and monitor it. You have direct access to your running application, making it easy to experiment and attach a debugger or profiler.
-
-Continuuity Reactor infrastructure components
----------------------------------------------
-Continuuity Reactor runs on top of *Apache™ Hadoop®/HBase™*. *Apache Hadoop* is a free, open source technology that runs on commodity hardware. Its distributed, scalable file system makes it inexpensive to store large amounts of data using *Apache HBase™*,
-and its scalable *MapReduce* analysis engine makes it possible to extract insights from that data. 
-
-MapReduce is a variation of batch-driven data analysis. The input data is partitioned into smaller batches that can be processed in parallel across many machines in a Hadoop cluster. However, MapReduce—while powerful enough to express many data analysis algorithms—is not always the optimal choice of programming paradigm. Often it is desired to run other computations on the Hadoop cluster: ad-hoc queries; real-time stream processing; message-passing (such as MPI); and distributed testing.
-
-It is possible to run non-MapReduce computations on a Hadoop cluster if you can "disguise" your computation as a MapReduce job. Recent innovations added to Apache Hadoop, such as Apache Yarn and Apache Twill, make these computations possible and easier to implement, but still require significant learning and development time. 
-
-Continuuity Reactor aims to reduce the time it takes to create and implement applications by hiding the complexity of these technologies with a set of powerful and simple APIs.
-
-Continuuity Reactor Core
-------------------------
-.. image:: images/ReactorArchitectureInternal.png
-
-The diagram above shows the interactions of a Continuuity Reactor in operation. The developer's application code provides access to the data collection process, Reactor processes it, stores it in the underlying Hadoop/Hbase infrastructure, and then responds to queries from the developer's visualization code. 
-
-Continuuity Reactor elements
-----------------------------
-Reactor provides four basic elements:
-
-- **Streams** for real-time data collection from any external system;
-- **Processors** for performing elastically scalable, real-time stream or batch processing;
-- **DataSets** for storing data in simple and scalable ways without worrying about formats and schema; and
-- **Procedures** for exposing data to external systems through interactive queries. 
-
-These are grouped into **Applications** for configuring and packaging.
-
-Applications are built in Java using the Continuuity Core APIs. Once an application is deployed and running, you can easily interact with it from virtually any external system by accessing the streams, data sets, and procedures using the Java APIs, REST or other network protocols.
-
-Introduction to Reactor components
-==================================
-
-We'll now take a look at the different components of the Reactor API. All Reactor APIs are written in a "fluent" style, and in an IDE, completion of methods will show all the elements required.
-
-Applications
-------------
-
-An application is a collection of **Streams**, **DataSets**, **Flows**, **Procedures**, **MapReduce**, and **Workflows**. To create an application, you simply implement the Application interface. Here you specify the application metadata and declare and configure each application element::
-
-	public class MyApp implements Application {
-	  @Override
-	  public ApplicationSpecification configure() {
-	    return ApplicationSpecification.Builder.with()
-	      .setName("myApp")
-	      .setDescription("my sample app")
-	      .withStreams()
-	        .add(...) ...
-	      .withDataSets()
-	        .add(...) ...
-	      .withFlows()
-	        .add(...) ...
-	      .withProcedures()
-	        .add(...) ...
-	      .withMapReduce()
-	        .add(...) ...
-	      .withWorkflows()
-	        .add(...) ...
-	      .build();
-	  }
-	}
-
-You can specify that an application does not use a particular element. In this code snippet, streams are not used::
-
-		 ...
-	      .setDescription("my sample app")
-	      .noStream()
-		 .withDataSets()
-		   .add(...)
-		 ...
-
-Data Collection : Streams
--------------------------
-
-**Streams** are the primary means for bringing data from external systems into the Reactor in real time. You can write to Streams either one operation at a time or in batches, using either the Continuuity Reactor HTTP REST API or command line tools. 
-
-Each individual signal sent to a stream is stored as an Event, which is comprised of a header (a map of strings for metadata) and a body (a blob of arbitrary binary data).
-
-Streams are uniquely identified by an ID string and are explicitly created before being used. They can be created programmatically within your application, through the Management Dashboard, or by or using a command line tool. Data written to a Stream can be consumed by Flows and processed in real-time. 
-
-You specify a stream in your application using::
-
-	.withStreams()
-	  .add(new Stream("myStream")) ...
-
-.. [DOCNOTE: source code]
-
-Data Processing: Flows
-----------------------
-
-**Flows** are developer-implemented, real-time stream processors. They are comprised of one or more **Flowlets** that are wired together into a directed acyclic graph or DAG. A DAG is a directed graph that does not loop back onto itself. Think of it as the description of steps in a recipe to cook food.
-
-Flowlets pass DataObjects between one another. Each Flowlet is able to perform custom logic and execute data operations for each individual data object processed. All data operations happen in a consistent and durable way.
-
-Flows are deployed to the Reactor and hosted within containers. Each Flowlet instance runs in its own container. Each flowlet in the DAG can have multiple concurrent instances, each consuming a partition of the flowlet’s inputs.
-
-To put data into your Flow, you can either connect the input of the Flow to a Stream, or you can implement a Flowlet to generate data or pull the data from an external source.
-
-Here is an example of a Flow *MyExampleFlow* which references two Flowlets ::
-
-	class MyExampleFlow implements Flow {
-	  @Override
-	  public FlowSpecification configure() {
-	    return FlowSpecification.Builder.with()
-	      .setName("mySampleFlow")
-	      .setDescription("Flow for showing examples")
-	      .withFlowlets()
-	        .add("flowlet1", new MyExampleFlowlet())
-	        .add("flowlet2", new MyExampleFlowlet2())
-	      .connect()
-	        .fromStream("myStream").to("flowlet1")
-	        .from("flowlet1").to("flowlet2")
-	      .build();
-	}
-
-.. [DOCNOTE: source code]
-
-Data Processing: Flowlets
--------------------------
-**Flowlets**, the basic building blocks of a Flow, represent each individual processing node within a Flow. Flowlets consume data objects from their inputs and execute custom logic on each data object, allowing you to perform data operations as well as emit data objects to the Flowlet’s outputs. Flowlets specify an ``initialize()`` method, which is executed at the startup of each instance of a Flowlet before it receives any data.
-
-The example below shows a Flowlet that reads *Double* values, rounds them, and emits the results. It has a simple configuration method and does nothing for initialization and destruction::
-
-	class RoundingFlowlet implements Flowlet {
-
-	  @Override
-	  public FlowletSpecification configure() { 
-	    return FlowletSpecification.Builder.with().
-	      setName("round").
-	      setDescription("a rounding flowlet").
-	      build();
-	  }
-
-	  @Override
-	    public void initialize(FlowletContext context) throws Exception {
-	  }
-
-	  @Override
-	  public void destroy() { 
-	  }
-
-
-Data Processing: Batch: MapReduce
----------------------------------
-
-**MapReduce** is used to process data in batch. MapReduce jobs can be written as in a conventional Hadoop system. Additionally, Reactor **DataSets** can be accessed from MapReduce jobs as both input and output.
-
-To process data using MapReduce, specify withMapReduce() in your application specification::
-
-	public ApplicationSpecification configure() {
-	return ApplicationSpecification.Builder.with()
-	  ...
-	  .withMapReduce()
-	    .add(new WordCountJob())
-
-You must implement the MapReduce interface, which requires the three methods: configure(), beforeSubmit(), and onFinish()::
- 
-	public class WordCountJob implements MapReduce {
-	  @Override
-	  public MapReduceSpecification configure() {
-	    return MapReduceSpecification.Builder.with()
-	      .setName("WordCountJob")
-	      .setDescription("Calculates word frequency")
-	      .useInputDataSet("messages")
-	      .useOutputDataSet("wordFrequency")
-	      .build();
-	}
-
-Data Processing: Batch: Workflows
----------------------------------
-
-**Workflows** are used to execute a series of MapReduce jobs. A Workflow is given a sequence of jobs that follow each other, with an optional schedule to run the Workflow periodically. On successful execution of a job, the control is transferred to the next job in sequence until the last job in the sequence is executed. On failure, the execution is stopped at the failed job and no subsequent jobs in the sequence are executed.
-
-To process one or more MapReduce jobs in sequence, specify withWorkflows() in your application::
-
-	public ApplicationSpecification configure() {
-	  return ApplicationSpecification.Builder.with()
-	  ...
-	  .withWorkflows()
-	    .add(new PurchaseHistoryWorkflow())
-
-You must implement the Workflow interface, which requires the configure() method. Use the addSchedule() method to run a workflow job periodically::
-
-	public static class PurchaseHistoryWorkflow implements Workflow {
-	  @Override
-	  public WorkflowSpecification configure() {
-	    return WorkflowSpecification.Builder.with()
-	    .setName("PurchaseHistoryWorkflow")
-	    .setDescription("PurchaseHistoryWorkflow description")
-	    .startWith(new PurchaseHistoryBuilder())
-	    .last(new PurchaseTrendBuilder())
-	    .addSchedule(new DefaultSchedule("FiveMinuteSchedule", "Run every 5 minutes",
-	                 "0/5 * * * *", Schedule.Action.START))
-	    .build();
-	   }
-	 }
-	
-Data Storage: DataSets
-----------------------
-
-**DataSets** store and retrieve data. DataSets are your interface to the Reactor’s storage capabilities. Instead of requiring you to manipulate data with low-level APIs, DataSets provide higher-level abstractions and generic, reusable Java implementations of common data patterns.
-
-The core DataSet of the Reactor is a Table. Unlike relational database systems, these tables are not organized into rows with a fixed schema. They are optimized for efficient storage of semi-structured data, data with unknown or variable schema, or sparse data.
-
-Other DataSets are built on top of Tables. A DataSet can implement specific semantics around a Table, such as a key/value Table or a counter Table. A DataSet can also combine multiple DataSets to create a complex data pattern. For example, an indexed Table can be implemented by using one Table for the data to index and a second Table for the index itself.
-
-You can implement your own data patterns as custom DataSets on top of Tables. Because a number of useful datasets, including key/value tables, indexed tables and time series are already included with the Reactor, we call them system datasets.
-
-A number of useful DataSets—we refer to them as system DataSets—are included with Reactor, including key/value tables, indexed tables and time series.
-
-For your application to use a DataSet, you must declare it in the ApplicationSpecification. For example, to specify that your application uses a KeyValueTable—a Reactor implementation of DataSet as a key/value table—named “myCounters”, write::
-
-	public ApplicationSpecification configure() {
-	  return ApplicationSpecification.Builder.with()
-	  ...
-	  .withDataSets().add(new KeyValueTable("myCounters"))
-	  ...
-
-To use the DataSet in a flowlet or a procedure, instruct the runtime system to inject an instance of the DataSet with the *@UseDataSet* annotation::
-
-	Class MyFowlet extends AbstractFlowlet {
-	  @UseDataSet("myCounters")
-	  private KeyValueTable counters;
-	  ...
-	  void process(String key) {
-	    counters.increment(key.getBytes());
-	  }
-
-The runtime system reads the DataSet specification for “myCounters” from the metadata store and injects a functional instance of the DataSet class.
-[DOCNOTE: elaborate]
-
-You can implement custom DataSets by extending the DataSet base class or existing DataSet types.
-
-Data Query: Procedures
-----------------------
-
-To query the Reactor and its DataSets and retrieve results, you use Procedures.
-
-Procedures allow you to make synchronous calls into the Reactor from an external system and perform server-side processing on-demand, similar to a stored procedure in a traditional database. 
-
-Procedures are typically used to post-process data at query time. This post-processing can include filtering, aggregating, or joins over multiple DataSets—in fact, a procedure can perform all the same operations as a flowlet with the same consistency and durability guarantees. They are deployed into the same pool of application containers as flows, and you can run multiple instances to increase the throughput of requests.
-
-A Procedure implements and exposes a very simple API: a method name (String) and arguments (map of Strings). This implementation is then bound to a REST endpoint and can be called from any external system.
-
-To create a Procedure you implement the Procedure interface, or more conveniently, extend the AbstractProcedure class. A Procedure is configured and initialized similarly to a Flowlet, but instead of a process method you’ll define a handler method. 
-
-Upon external call, the handler method receives the request and sends a response. The most generic way to send a response is to obtain a Writer and stream out the response as bytes. Make sure to close the Writer when you are done::
-
-	class HelloWorld extends AbstractProcedure {
-	  @Handle("hello")
-	  public void wave(ProcedureRequest request,
-	                   ProcedureResponder responder) throws IOException {
-	    String hello = "Hello " + request.getArgument("who");
-	    ProcedureResponse.Writer writer = 
-	      responder.stream(new ProcedureResponse(SUCCESS));
-	    writer.write(ByteBuffer.wrap(hello.getBytes())).close();
-	  }
-	}
-
-Further details about implementing Procedures are in the 
-`Continuuity Reactor Programming Guide <programming.html>`_. 
-
-Example Applications
-====================
-
-Basic: Logger: AccessLogApp Example
------------------------------------
-| A Continuuity Reactor Application demonstrating Streams, Flows, DataSets and Procedures
-| `[DOCNOTE: FIXME! insert url] <url>`_
-
-.. [DOCNOTE: https://github.com/continuuity/reactor-apps/tree/develop/logger
-
-Intermediate: Logger2: AccessLogApp Example
--------------------------------------------
-| A version of the Logger AccessLogApp example demonstrating MapReduce
-| `[DOCNOTE: FIXME! insert url] <url>`_
-
-.. [DOCNOTE: https://github.com/continuuity/reactor-apps/tree/develop/logger2
-
-
-.. Advanced: Logger with Metrics and Application Logging [DOCNOTE: rev 2]
-.. ----------------------------------------------------------------------
-.. [DOCNOTE: https://github.com/continuuity/reactor-apps/tree/develop/logger2
-
-.. include:: includes/footer.rst
-=======
-.. :Author: John Jackson
-   :Description: Introduction to Continuuity Reactor
-
-.. ===================================
-Introduction to Continuuity Reactor
-===================================
-
-------------------------------
-Building Big Data Applications
-------------------------------
-
-What is a Big Data application?
-===============================
-An application that can process a large data set, with the size of data sets measured in terabytes, petabytes and larger.
-
-Big Data applications scale resources linearly with a linear increase in the amount of data that is being processed.
-
-Challenges in building big data applications
---------------------------------------------
-The main challenge in building a Big Data application is that an application developer
-has to focus not just on the application layer of code—the business logic—but also on the infrastructure layer, making technical decisions about the underlying technology frameworks, which ones to use and how to integrate them together into an effective application.
-
-With the current set of platforms, an application developer aiming to solve a simple log analytic business problem needs to pull together multiple technologies. Broadly speaking, the developer will be concerned with developing four areas:
-
-#. Data collection framework
-#. Data processing framework
-#. Data storage framework
-#. Data serving framework
-
-There are a number of significant challenges present in each of the frameworks mentioned above. To make the problem harder, the integration between these frameworks and the operability of the resulting application is itself a major challenge.
-
-Architecture comparison: building a log analytic application
-============================================================
-Consider a problem of building a real­time log analytic application that takes access log from Apache™ servers and computes simple analyses on the logs—such as computing throughput per second, error rates, finding the top referral sites.
-
-Traditional database log analysis framework
--------------------------------------------
-A traditional architecture that is not based on *Apache™ Hadoop®* will involve using a log collector that gathers logs from different application servers and then writes to a database, either flat-file or relational. A reporting framework acts as the processing layer to crunch the log signals into meaningful statistics and information.
-
-The disadvantages of this approach include:
-
-- Complexity of the application increases when processing large volumes of data
-- The architecture will not be horizontally scalable
-- Producing results in a real­time at high volume rate will prove quite challenging
-
-.. image:: /doc-assets/_images/ArchitectureDiagram_1.png
-
-Real­time Apache™ Hadoop®-based log analysis framework
-------------------------------------------------------
-To achieve horizontal scalability, the database architecture of the preceding design has evolved to include scalable log collection, 
-processing and storage layers. One of the most commonly used architectural patterns consists of *Apache Kafka* as the distributed log collection framework, *Storm* as the data processing layer, *Apache™ HBase™* as the storage layer of results and a custom serving layer reading the computed results for visualization by a presentation layer.
-
-The disadvantages of this approach include:
-
-- Need to integrate different systems
-- Operability of the different software stack
-- No single unified architecture
-- Large number of different layers to be integrated and coordinated
-
-.. image:: /doc-assets/_images/ArchitectureDiagram_2.png
-
-Continuuity Reactor log analysis framework
-------------------------------------------
-Using **Continuuity Reactor™** as the application framework greatly simplifies the architecture. Continuuity Reactor exposes high level abstractions to perform data collection, processing, storage and serving. There is a single unified architecture to perform these four tasks, with interoperability designed into the framework. Horizontal scalability is derived from the underlying *Apache Hadoop* layer, while the **Continuuity Reactor** APIs reduce the application complexity and development time.
-
-.. image:: /doc-assets/_images/ArchitectureDiagram_3.png
-
-Continuuity Reactor overview
-============================
-The **Continuuity Reactor** aims to minimize the pain in Big Data application development by providing a unified infrastructure that can perform data collection, processing, storage and serving frameworks.
-
-**Continuuity Reactor** is a Java-based, integrated data and application framework that layers on top of Apache Hadoop®, Apache HBase, and other Hadoop ecosystem components. It surfaces the capabilities of the underlying infrastructure through simple Java and REST interfaces and shields you from unnecessary complexity. 
-
-Rather than piecing together different open source frameworks and runtimes to assemble your own Big Data infrastructure stack, the Reactor provides an integrated platform that makes it easy to create the different elements of your Big Data application: collecting, processing, storing, and querying data. Data can be collected and stored in both structured and unstructured forms, processed in real-time or in batch, and then the results can be made available for retrieval and visualization.
-
-Continuuity Reactor architecture
---------------------------------
-.. image:: /doc-assets/_images/ReactorArchitecture.png
-
-.. [DOCNOTE: Describe distinction between API and Runtime]
-
-Continuuity Reactor constitutes of both an elastic runtime application and a set of APIs for talking to the runtime and developing distributed Big Data applications.
-
-The Continuuity Reactor Development Kit includes a local copy of the Reactor and the Reactor Software Development Kit (SDK) with the Reactor APIs, example code and documentation.
-
-Local Reactor
--------------
-The Local Reactor is a fully functional, scaled-down runtime environment that emulates a typical distributed and large-scale Hadoop/HBase infrastructure in a lightweight way on your laptop or desktop. You run the Local Reactor on your own development machine, deploy your applications to it, and use a Local Dashboard to control and monitor it. You have direct access to your running application, making it easy to experiment and attach a debugger or profiler.
-
-Continuuity Reactor infrastructure components
----------------------------------------------
-Continuuity Reactor runs on top of *Apache™ Hadoop®/HBase™*. *Apache Hadoop* is a free, open source technology that runs on commodity hardware. Its distributed, scalable file system makes it inexpensive to store large amounts of data using *Apache HBase™*,
-and its scalable *MapReduce* analysis engine makes it possible to extract insights from that data. 
-
-MapReduce is a variation of batch-driven data analysis. The input data is partitioned into smaller batches that can be processed in parallel across many machines in a Hadoop cluster. However, MapReduce—while powerful enough to express many data analysis algorithms—is not always the optimal choice of programming paradigm. Often it is desired to run other computations on the Hadoop cluster: ad-hoc queries; real-time stream processing; message-passing (such as MPI); and distributed testing.
-
-It is possible to run non-MapReduce computations on a Hadoop cluster if you can "disguise" your computation as a MapReduce job. Recent innovations added to Apache Hadoop, such as Apache Yarn and Apache Twill, make these computations possible and easier to implement, but still require significant learning and development time. 
-
-Continuuity Reactor aims to reduce the time it takes to create and implement applications by hiding the complexity of these technologies with a set of powerful and simple APIs.
-
-Continuuity Reactor Core
-------------------------
-.. image:: /doc-assets/_images/ReactorArchitectureInternal.png
-
-The diagram above shows the interactions of a Continuuity Reactor in operation. The developer's application code provides access to the data collection process, Reactor processes it, stores it in the underlying Hadoop/Hbase infrastructure, and then responds to queries from the developer's visualization code. 
-
-Continuuity Reactor elements
-----------------------------
-Reactor provides four basic elements:
-
-- **Streams** for real-time data collection from any external system;
-- **Processors** for performing elastically scalable, real-time stream or batch processing;
-- **DataSets** for storing data in simple and scalable ways without worrying about formats and schema; and
-- **Procedures** for exposing data to external systems through interactive queries. 
-
-These are grouped into **Applications** for configuring and packaging.
-
-Applications are built in Java using the Continuuity Core APIs. Once an application is deployed and running, you can easily interact with it from virtually any external system by accessing the streams, data sets, and procedures using the Java APIs, REST or other network protocols.
-
-Introduction to Reactor components
-==================================
-
-We'll now take a look at the different components of the Reactor API. All Reactor APIs are written in a "fluent" style, and in an IDE, completion of methods will show all the elements required.
-
-Applications
-------------
-
-An application is a collection of **Streams**, **DataSets**, **Flows**, **Procedures**, **MapReduce**, and **Workflows**. To create an application, you simply implement the Application interface. Here you specify the application metadata and declare and configure each application element::
-
-	public class MyApp implements Application {
-	  @Override
-	  public ApplicationSpecification configure() {
-	    return ApplicationSpecification.Builder.with()
-	      .setName("myApp")
-	      .setDescription("my sample app")
-	      .withStreams()
-	        .add(...) ...
-	      .withDataSets()
-	        .add(...) ...
-	      .withFlows()
-	        .add(...) ...
-	      .withProcedures()
-	        .add(...) ...
-	      .withMapReduce()
-	        .add(...) ...
-	      .withWorkflows()
-	        .add(...) ...
-	      .build();
-	  }
-	}
-
-You can specify that an application does not use a particular element. In this code snippet, streams are not used::
-
-		 ...
-	      .setDescription("my sample app")
-	      .noStream()
-		 .withDataSets()
-		   .add(...)
-		 ...
-
-Data Collection : Streams
--------------------------
-
-**Streams** are the primary means for bringing data from external systems into the Reactor in real time. You can write to Streams either one operation at a time or in batches, using either the Continuuity Reactor HTTP REST API or command line tools. 
-
-Each individual signal sent to a stream is stored as an Event, which is comprised of a header (a map of strings for metadata) and a body (a blob of arbitrary binary data).
-
-Streams are uniquely identified by an ID string and are explicitly created before being used. They can be created programmatically within your application, through the Management Dashboard, or by or using a command line tool. Data written to a Stream can be consumed by Flows and processed in real-time. 
-
-You can specify a stream in your application using::
-
-	.withStreams()
-	  .add(new Stream("myStream")) ...
-
-.. [DOCNOTE: source code]
-
-Data Processing: Flows
-----------------------
-
-**Flows** are developer-implemented, real-time stream processors. They are comprised of one or more **Flowlets** that are wired together into a directed acyclic graph or DAG. A DAG is a directed graph that does not loop back onto itself. Think of it as the description of steps in a recipe to cook food.
-
-Flowlets pass DataObjects between one another. Each Flowlet is able to perform custom logic and execute data operations for each individual data object processed. All data operations happen in a consistent and durable way.
-
-Flows are deployed to the Reactor and hosted within containers. Each Flowlet instance runs in its own container. Each flowlet in the DAG can have multiple concurrent instances, each consuming a partition of the flowlet’s inputs.
-
-To put data into your Flow, you can either connect the input of the Flow to a Stream, or you can implement a Flowlet to generate data or pull the data from an external source.
-
-Here is an example of a Flow *MyExampleFlow* which references two Flowlets ::
-
-	class MyExampleFlow implements Flow {
-	  @Override
-	  public FlowSpecification configure() {
-	    return FlowSpecification.Builder.with()
-	      .setName("mySampleFlow")
-	      .setDescription("Flow for showing examples")
-	      .withFlowlets()
-	        .add("flowlet1", new MyExampleFlowlet())
-	        .add("flowlet2", new MyExampleFlowlet2())
-	      .connect()
-	        .fromStream("myStream").to("flowlet1")
-	        .from("flowlet1").to("flowlet2")
-	      .build();
-	}
-
-.. [DOCNOTE: source code]
-
-Data Processing: Flowlets
--------------------------
-**Flowlets**, the basic building blocks of a Flow, represent each individual processing node within a Flow. Flowlets consume data objects from their inputs and execute custom logic on each data object, allowing you to perform data operations as well as emit data objects to the Flowlet’s outputs. Flowlets specify an ``initialize()`` method, which is executed at the startup of each instance of a Flowlet before it receives any data.
-
-The example below shows a Flowlet that reads *Double* values, rounds them, and emits the results. It has a simple configuration method and does nothing for initialization and destruction::
-
-	class RoundingFlowlet implements Flowlet {
-
-	  @Override
-	  public FlowletSpecification configure() { 
-	    return FlowletSpecification.Builder.with().
-	      setName("round").
-	      setDescription("a rounding flowlet").
-	      build();
-	  }
-
-	  @Override
-	    public void initialize(FlowletContext context) throws Exception {
-	  }
-
-	  @Override
-	  public void destroy() { 
-	  }
-
-
-Data Processing: Batch: MapReduce
----------------------------------
-
-**MapReduce** is used to process data in batch. MapReduce jobs can be written as in a conventional Hadoop system. Additionally, Reactor **DataSets** can be accessed from MapReduce jobs as both input and output.
-
-To process data using MapReduce, specify withMapReduce() in your application specification::
-
-	public ApplicationSpecification configure() {
-	return ApplicationSpecification.Builder.with()
-	  ...
-	  .withMapReduce()
-	    .add(new WordCountJob())
-
-You must implement the MapReduce interface, which requires the three methods: configure(), beforeSubmit(), and onFinish()::
- 
-	public class WordCountJob implements MapReduce {
-	  @Override
-	  public MapReduceSpecification configure() {
-	    return MapReduceSpecification.Builder.with()
-	      .setName("WordCountJob")
-	      .setDescription("Calculates word frequency")
-	      .useInputDataSet("messages")
-	      .useOutputDataSet("wordFrequency")
-	      .build();
-	}
-
-Data Processing: Batch: Workflows
----------------------------------
-
-**Workflows** are used to execute a series of MapReduce jobs. A Workflow is given a sequence of jobs that follow each other, with an optional schedule to run the Workflow periodically. On successful execution of a job, the control is transferred to the next job in sequence until the last job in the sequence is executed. On failure, the execution is stopped at the failed job and no subsequent jobs in the sequence are executed.
-
-To process one or more MapReduce jobs in sequence, specify withWorkflows() in your application::
-
-	public ApplicationSpecification configure() {
-	  return ApplicationSpecification.Builder.with()
-	  ...
-	  .withWorkflows()
-	    .add(new PurchaseHistoryWorkflow())
-
-You must implement the Workflow interface, which requires the configure() method. Use the addSchedule() method to run a workflow job periodically::
-
-	public static class PurchaseHistoryWorkflow implements Workflow {
-	  @Override
-	  public WorkflowSpecification configure() {
-	    return WorkflowSpecification.Builder.with()
-	    .setName("PurchaseHistoryWorkflow")
-	    .setDescription("PurchaseHistoryWorkflow description")
-	    .startWith(new PurchaseHistoryBuilder())
-	    .last(new PurchaseTrendBuilder())
-	    .addSchedule(new DefaultSchedule("FiveMinuteSchedule", "Run every 5 minutes",
-	                 "0/5 * * * *", Schedule.Action.START))
-	    .build();
-	   }
-	 }
-	
-Data Storage: DataSets
-----------------------
-
-**DataSets** store and retrieve data. DataSets are your interface to the Reactor’s storage capabilities. Instead of requiring you to manipulate data with low-level APIs, DataSets provide higher-level abstractions and generic, reusable Java implementations of common data patterns.
-
-The core DataSet of the Reactor is a Table. Unlike relational database systems, these tables are not organized into rows with a fixed schema. They are optimized for efficient storage of semi-structured data, data with unknown or variable schema, or sparse data.
-
-Other DataSets are built on top of Tables. A DataSet can implement specific semantics around a Table, such as a key/value Table or a counter Table. A DataSet can also combine multiple DataSets to create a complex data pattern. For example, an indexed Table can be implemented by using one Table for the data to index and a second Table for the index itself.
-
-You can implement your own data patterns as custom DataSets on top of Tables. Because a number of useful datasets, including key/value tables, indexed tables and time series are already included with the Reactor, we call them system datasets.
-
-A number of useful DataSets—we refer to them as system DataSets—are included with Reactor, including key/value tables, indexed tables and time series.
-
-For your application to use a DataSet, you must declare it in the ApplicationSpecification. For example, to specify that your application uses a KeyValueTable—a Reactor implementation of DataSet as a key/value table—named “myCounters”, write::
-
-	public ApplicationSpecification configure() {
-	  return ApplicationSpecification.Builder.with()
-	  ...
-	  .withDataSets().add(new KeyValueTable("myCounters"))
-	  ...
-
-To use the DataSet in a flowlet or a procedure, instruct the runtime system to inject an instance of the DataSet with the *@UseDataSet* annotation::
-
-	Class MyFowlet extends AbstractFlowlet {
-	  @UseDataSet("myCounters")
-	  private KeyValueTable counters;
-	  ...
-	  void process(String key) {
-	    counters.increment(key.getBytes());
-	  }
-
-The runtime system reads the DataSet specification for “myCounters” from the metadata store and injects a functional instance of the DataSet class.
-[DOCNOTE: elaborate]
-
-You can implement custom DataSets by extending the DataSet base class or existing DataSet types.
-
-Data Query: Procedures
-----------------------
-
-To query the Reactor and its DataSets and retrieve results, you use Procedures.
-
-Procedures allow you to make synchronous calls into the Reactor from an external system and perform server-side processing on-demand, similar to a stored procedure in a traditional database. 
-
-Procedures are typically used to post-process data at query time. This post-processing can include filtering, aggregating, or joins over multiple DataSets—in fact, a procedure can perform all the same operations as a flowlet with the same consistency and durability guarantees. They are deployed into the same pool of application containers as flows, and you can run multiple instances to increase the throughput of requests.
-
-A Procedure implements and exposes a very simple API: a method name (String) and arguments (map of Strings). This implementation is then bound to a REST endpoint and can be called from any external system.
-
-To create a Procedure you implement the Procedure interface, or more conveniently, extend the AbstractProcedure class. A Procedure is configured and initialized similarly to a Flowlet, but instead of a process method you’ll define a handler method. 
-
-Upon external call, the handler method receives the request and sends a response. The most generic way to send a response is to obtain a Writer and stream out the response as bytes. Make sure to close the Writer when you are done::
-
-	class HelloWorld extends AbstractProcedure {
-	  @Handle("hello")
-	  public void wave(ProcedureRequest request,
-	                   ProcedureResponder responder) throws IOException {
-	    String hello = "Hello " + request.getArgument("who");
-	    ProcedureResponse.Writer writer = 
-	      responder.stream(new ProcedureResponse(SUCCESS));
-	    writer.write(ByteBuffer.wrap(hello.getBytes())).close();
-	  }
-	}
-
-Further details about implementing Procedures are in the 
-`Continuuity Reactor Programming Guide <programming.html>`_. 
-
-Example Applications
-====================
-
-Basic: Logger: AccessLogApp Example
------------------------------------
-| A Continuuity Reactor Application demonstrating Streams, Flows, DataSets and Procedures
-| `[DOCNOTE: FIXME! insert url] <url>`_
-
-.. [DOCNOTE: https://github.com/continuuity/reactor-apps/tree/develop/logger
-
-Intermediate: Logger2: AccessLogApp Example
--------------------------------------------
-| A version of the Logger AccessLogApp example demonstrating MapReduce
-| `[DOCNOTE: FIXME! insert url] <url>`_
-
-.. [DOCNOTE: https://github.com/continuuity/reactor-apps/tree/develop/logger2
-
-
-.. Advanced: Logger with Metrics and Application Logging [DOCNOTE: rev 2]
-.. ----------------------------------------------------------------------
-.. [DOCNOTE: https://github.com/continuuity/reactor-apps/tree/develop/logger2
-
-.. include:: includes/footer.rst
->>>>>>> 128fd6bc
+.. :Author: John Jackson+   :Description: Introduction to Continuuity Reactor++.. ===================================+Introduction to Continuuity Reactor+===================================++------------------------------+Building Big Data Applications+------------------------------++What is a Big Data application?+===============================+An application that can process a large data set, with the size of data sets measured in terabytes, petabytes and larger.++Big Data applications scale resources linearly with a linear increase in the amount of data that is being processed.++Challenges in building big data applications+--------------------------------------------+The main challenge in building a Big Data application is that an application developer+has to focus not just on the application layer of code—the business logic—but also on the infrastructure layer, making technical decisions about the underlying technology frameworks, which ones to use and how to integrate them together into an effective application.++With the current set of platforms, an application developer aiming to solve a simple log analytic business problem needs to pull together multiple technologies. Broadly speaking, the developer will be concerned with developing four areas:++#. Data collection framework+#. Data processing framework+#. Data storage framework+#. Data serving framework++There are a number of significant challenges present in each of the frameworks mentioned above. To make the problem harder, the integration between these frameworks and the operability of the resulting application is itself a major challenge.++Architecture comparison: building a log analytic application+============================================================+Consider a problem of building a real­time log analytic application that takes access log from Apache™ servers and computes simple analyses on the logs—such as computing throughput per second, error rates, finding the top referral sites.++Traditional database log analysis framework+-------------------------------------------+A traditional architecture that is not based on *Apache™ Hadoop®* will involve using a log collector that gathers logs from different application servers and then writes to a database, either flat-file or relational. A reporting framework acts as the processing layer to crunch the log signals into meaningful statistics and information.++The disadvantages of this approach include:++- Complexity of the application increases when processing large volumes of data+- The architecture will not be horizontally scalable+- Producing results in a real­time at high volume rate will prove quite challenging++.. image:: /doc-assets/_images/ArchitectureDiagram_1.png++Real­time Apache™ Hadoop®-based log analysis framework+------------------------------------------------------+To achieve horizontal scalability, the database architecture of the preceding design has evolved to include scalable log collection, +processing and storage layers. One of the most commonly used architectural patterns consists of *Apache Kafka* as the distributed log collection framework, *Storm* as the data processing layer, *Apache™ HBase™* as the storage layer of results and a custom serving layer reading the computed results for visualization by a presentation layer.++The disadvantages of this approach include:++- Need to integrate different systems+- Operability of the different software stack+- No single unified architecture+- Large number of different layers to be integrated and coordinated++.. image:: /doc-assets/_images/ArchitectureDiagram_2.png++Continuuity Reactor log analysis framework+------------------------------------------+Using **Continuuity Reactor™** as the application framework greatly simplifies the architecture. Continuuity Reactor exposes high level abstractions to perform data collection, processing, storage and serving. There is a single unified architecture to perform these four tasks, with interoperability designed into the framework. Horizontal scalability is derived from the underlying *Apache Hadoop* layer, while the **Continuuity Reactor** APIs reduce the application complexity and development time.++.. image:: /doc-assets/_images/ArchitectureDiagram_3.png++Continuuity Reactor overview+============================+The **Continuuity Reactor** aims to minimize the pain in Big Data application development by providing a unified infrastructure that can perform data collection, processing, storage and serving frameworks.++**Continuuity Reactor** is a Java-based, integrated data and application framework that layers on top of Apache Hadoop®, Apache HBase, and other Hadoop ecosystem components. It surfaces the capabilities of the underlying infrastructure through simple Java and REST interfaces and shields you from unnecessary complexity. ++Rather than piecing together different open source frameworks and runtimes to assemble your own Big Data infrastructure stack, the Reactor provides an integrated platform that makes it easy to create the different elements of your Big Data application: collecting, processing, storing, and querying data. Data can be collected and stored in both structured and unstructured forms, processed in real-time or in batch, and then the results can be made available for retrieval and visualization.++Continuuity Reactor architecture+--------------------------------+.. image:: /doc-assets/_images/ReactorArchitecture.png++.. [DOCNOTE: Describe distinction between API and Runtime]++Continuuity Reactor constitutes of both an elastic runtime application and a set of APIs for talking to the runtime and developing distributed Big Data applications.++The Continuuity Reactor Development Kit includes a local copy of the Reactor and the Reactor Software Development Kit (SDK) with the Reactor APIs, example code and documentation.++Local Reactor+-------------+The Local Reactor is a fully functional, scaled-down runtime environment that emulates a typical distributed and large-scale Hadoop/HBase infrastructure in a lightweight way on your laptop or desktop. You run the Local Reactor on your own development machine, deploy your applications to it, and use a Local Dashboard to control and monitor it. You have direct access to your running application, making it easy to experiment and attach a debugger or profiler.++Continuuity Reactor infrastructure components+---------------------------------------------+Continuuity Reactor runs on top of *Apache™ Hadoop®/HBase™*. *Apache Hadoop* is a free, open source technology that runs on commodity hardware. Its distributed, scalable file system makes it inexpensive to store large amounts of data using *Apache HBase™*,+and its scalable *MapReduce* analysis engine makes it possible to extract insights from that data. ++MapReduce is a variation of batch-driven data analysis. The input data is partitioned into smaller batches that can be processed in parallel across many machines in a Hadoop cluster. However, MapReduce—while powerful enough to express many data analysis algorithms—is not always the optimal choice of programming paradigm. Often it is desired to run other computations on the Hadoop cluster: ad-hoc queries; real-time stream processing; message-passing (such as MPI); and distributed testing.++It is possible to run non-MapReduce computations on a Hadoop cluster if you can "disguise" your computation as a MapReduce job. Recent innovations added to Apache Hadoop, such as Apache Yarn and Apache Twill, make these computations possible and easier to implement, but still require significant learning and development time. ++Continuuity Reactor aims to reduce the time it takes to create and implement applications by hiding the complexity of these technologies with a set of powerful and simple APIs.++Continuuity Reactor Core+------------------------+.. image:: /doc-assets/_images/ReactorArchitectureInternal.png++The diagram above shows the interactions of a Continuuity Reactor in operation. The developer's application code provides access to the data collection process, Reactor processes it, stores it in the underlying Hadoop/Hbase infrastructure, and then responds to queries from the developer's visualization code. ++Continuuity Reactor elements+----------------------------+Reactor provides four basic elements:++- **Streams** for real-time data collection from any external system;+- **Processors** for performing elastically scalable, real-time stream or batch processing;+- **DataSets** for storing data in simple and scalable ways without worrying about formats and schema; and+- **Procedures** for exposing data to external systems through interactive queries. ++These are grouped into **Applications** for configuring and packaging.++Applications are built in Java using the Continuuity Core APIs. Once an application is deployed and running, you can easily interact with it from virtually any external system by accessing the streams, data sets, and procedures using the Java APIs, REST or other network protocols.++Introduction to Reactor components+==================================++We'll now take a look at the different components of the Reactor API. All Reactor APIs are written in a "fluent" style, and in an IDE, completion of methods will show all the elements required.++Applications+------------++An application is a collection of **Streams**, **DataSets**, **Flows**, **Procedures**, **MapReduce**, and **Workflows**. To create an application, you simply implement the Application interface. Here you specify the application metadata and declare and configure each application element::++	public class MyApp implements Application {+	  @Override+	  public ApplicationSpecification configure() {+	    return ApplicationSpecification.Builder.with()+	      .setName("myApp")+	      .setDescription("my sample app")+	      .withStreams()+	        .add(...) ...+	      .withDataSets()+	        .add(...) ...+	      .withFlows()+	        .add(...) ...+	      .withProcedures()+	        .add(...) ...+	      .withMapReduce()+	        .add(...) ...+	      .withWorkflows()+	        .add(...) ...+	      .build();+	  }+	}++You can specify that an application does not use a particular element. In this code snippet, streams are not used::++		 ...+	      .setDescription("my sample app")+	      .noStream()+		 .withDataSets()+		   .add(...)+		 ...++Data Collection : Streams+-------------------------++**Streams** are the primary means for bringing data from external systems into the Reactor in real time. You can write to Streams either one operation at a time or in batches, using either the Continuuity Reactor HTTP REST API or command line tools. ++Each individual signal sent to a stream is stored as an Event, which is comprised of a header (a map of strings for metadata) and a body (a blob of arbitrary binary data).++Streams are uniquely identified by an ID string and are explicitly created before being used. They can be created programmatically within your application, through the Management Dashboard, or by or using a command line tool. Data written to a Stream can be consumed by Flows and processed in real-time. ++You can specify a stream in your application using::++	.withStreams()+	  .add(new Stream("myStream")) ...++.. [DOCNOTE: source code]++Data Processing: Flows+----------------------++**Flows** are developer-implemented, real-time stream processors. They are comprised of one or more **Flowlets** that are wired together into a directed acyclic graph or DAG. A DAG is a directed graph that does not loop back onto itself. Think of it as the description of steps in a recipe to cook food.++Flowlets pass DataObjects between one another. Each Flowlet is able to perform custom logic and execute data operations for each individual data object processed. All data operations happen in a consistent and durable way.++Flows are deployed to the Reactor and hosted within containers. Each Flowlet instance runs in its own container. Each flowlet in the DAG can have multiple concurrent instances, each consuming a partition of the flowlet’s inputs.++To put data into your Flow, you can either connect the input of the Flow to a Stream, or you can implement a Flowlet to generate data or pull the data from an external source.++Here is an example of a Flow *MyExampleFlow* which references two Flowlets ::++	class MyExampleFlow implements Flow {+	  @Override+	  public FlowSpecification configure() {+	    return FlowSpecification.Builder.with()+	      .setName("mySampleFlow")+	      .setDescription("Flow for showing examples")+	      .withFlowlets()+	        .add("flowlet1", new MyExampleFlowlet())+	        .add("flowlet2", new MyExampleFlowlet2())+	      .connect()+	        .fromStream("myStream").to("flowlet1")+	        .from("flowlet1").to("flowlet2")+	      .build();+	}++.. [DOCNOTE: source code]++Data Processing: Flowlets+-------------------------+**Flowlets**, the basic building blocks of a Flow, represent each individual processing node within a Flow. Flowlets consume data objects from their inputs and execute custom logic on each data object, allowing you to perform data operations as well as emit data objects to the Flowlet’s outputs. Flowlets specify an ``initialize()`` method, which is executed at the startup of each instance of a Flowlet before it receives any data.++The example below shows a Flowlet that reads *Double* values, rounds them, and emits the results. It has a simple configuration method and does nothing for initialization and destruction::++	class RoundingFlowlet implements Flowlet {++	  @Override+	  public FlowletSpecification configure() { +	    return FlowletSpecification.Builder.with().+	      setName("round").+	      setDescription("a rounding flowlet").+	      build();+	  }++	  @Override+	    public void initialize(FlowletContext context) throws Exception {+	  }++	  @Override+	  public void destroy() { +	  }+++Data Processing: Batch: MapReduce+---------------------------------++**MapReduce** is used to process data in batch. MapReduce jobs can be written as in a conventional Hadoop system. Additionally, Reactor **DataSets** can be accessed from MapReduce jobs as both input and output.++To process data using MapReduce, specify withMapReduce() in your application specification::++	public ApplicationSpecification configure() {+	return ApplicationSpecification.Builder.with()+	  ...+	  .withMapReduce()+	    .add(new WordCountJob())++You must implement the MapReduce interface, which requires the three methods: configure(), beforeSubmit(), and onFinish()::+ +	public class WordCountJob implements MapReduce {+	  @Override+	  public MapReduceSpecification configure() {+	    return MapReduceSpecification.Builder.with()+	      .setName("WordCountJob")+	      .setDescription("Calculates word frequency")+	      .useInputDataSet("messages")+	      .useOutputDataSet("wordFrequency")+	      .build();+	}++Data Processing: Batch: Workflows+---------------------------------++**Workflows** are used to execute a series of MapReduce jobs. A Workflow is given a sequence of jobs that follow each other, with an optional schedule to run the Workflow periodically. On successful execution of a job, the control is transferred to the next job in sequence until the last job in the sequence is executed. On failure, the execution is stopped at the failed job and no subsequent jobs in the sequence are executed.++To process one or more MapReduce jobs in sequence, specify withWorkflows() in your application::++	public ApplicationSpecification configure() {+	  return ApplicationSpecification.Builder.with()+	  ...+	  .withWorkflows()+	    .add(new PurchaseHistoryWorkflow())++You must implement the Workflow interface, which requires the configure() method. Use the addSchedule() method to run a workflow job periodically::++	public static class PurchaseHistoryWorkflow implements Workflow {+	  @Override+	  public WorkflowSpecification configure() {+	    return WorkflowSpecification.Builder.with()+	    .setName("PurchaseHistoryWorkflow")+	    .setDescription("PurchaseHistoryWorkflow description")+	    .startWith(new PurchaseHistoryBuilder())+	    .last(new PurchaseTrendBuilder())+	    .addSchedule(new DefaultSchedule("FiveMinuteSchedule", "Run every 5 minutes",+	                 "0/5 * * * *", Schedule.Action.START))+	    .build();+	   }+	 }+	+Data Storage: DataSets+----------------------++**DataSets** store and retrieve data. DataSets are your interface to the Reactor’s storage capabilities. Instead of requiring you to manipulate data with low-level APIs, DataSets provide higher-level abstractions and generic, reusable Java implementations of common data patterns.++The core DataSet of the Reactor is a Table. Unlike relational database systems, these tables are not organized into rows with a fixed schema. They are optimized for efficient storage of semi-structured data, data with unknown or variable schema, or sparse data.++Other DataSets are built on top of Tables. A DataSet can implement specific semantics around a Table, such as a key/value Table or a counter Table. A DataSet can also combine multiple DataSets to create a complex data pattern. For example, an indexed Table can be implemented by using one Table for the data to index and a second Table for the index itself.++You can implement your own data patterns as custom DataSets on top of Tables. Because a number of useful datasets, including key/value tables, indexed tables and time series are already included with the Reactor, we call them system datasets.++A number of useful DataSets—we refer to them as system DataSets—are included with Reactor, including key/value tables, indexed tables and time series.++For your application to use a DataSet, you must declare it in the ApplicationSpecification. For example, to specify that your application uses a KeyValueTable—a Reactor implementation of DataSet as a key/value table—named “myCounters”, write::++	public ApplicationSpecification configure() {+	  return ApplicationSpecification.Builder.with()+	  ...+	  .withDataSets().add(new KeyValueTable("myCounters"))+	  ...++To use the DataSet in a flowlet or a procedure, instruct the runtime system to inject an instance of the DataSet with the *@UseDataSet* annotation::++	Class MyFowlet extends AbstractFlowlet {+	  @UseDataSet("myCounters")+	  private KeyValueTable counters;+	  ...+	  void process(String key) {+	    counters.increment(key.getBytes());+	  }++The runtime system reads the DataSet specification for “myCounters” from the metadata store and injects a functional instance of the DataSet class.+[DOCNOTE: elaborate]++You can implement custom DataSets by extending the DataSet base class or existing DataSet types.++Data Query: Procedures+----------------------++To query the Reactor and its DataSets and retrieve results, you use Procedures.++Procedures allow you to make synchronous calls into the Reactor from an external system and perform server-side processing on-demand, similar to a stored procedure in a traditional database. ++Procedures are typically used to post-process data at query time. This post-processing can include filtering, aggregating, or joins over multiple DataSets—in fact, a procedure can perform all the same operations as a flowlet with the same consistency and durability guarantees. They are deployed into the same pool of application containers as flows, and you can run multiple instances to increase the throughput of requests.++A Procedure implements and exposes a very simple API: a method name (String) and arguments (map of Strings). This implementation is then bound to a REST endpoint and can be called from any external system.++To create a Procedure you implement the Procedure interface, or more conveniently, extend the AbstractProcedure class. A Procedure is configured and initialized similarly to a Flowlet, but instead of a process method you’ll define a handler method. ++Upon external call, the handler method receives the request and sends a response. The most generic way to send a response is to obtain a Writer and stream out the response as bytes. Make sure to close the Writer when you are done::++	class HelloWorld extends AbstractProcedure {+	  @Handle("hello")+	  public void wave(ProcedureRequest request,+	                   ProcedureResponder responder) throws IOException {+	    String hello = "Hello " + request.getArgument("who");+	    ProcedureResponse.Writer writer = +	      responder.stream(new ProcedureResponse(SUCCESS));+	    writer.write(ByteBuffer.wrap(hello.getBytes())).close();+	  }+	}++Further details about implementing Procedures are in the +`Continuuity Reactor Programming Guide <programming.html>`_. ++Example Applications+====================++Basic: Logger: AccessLogApp Example+-----------------------------------+| A Continuuity Reactor Application demonstrating Streams, Flows, DataSets and Procedures+| `[DOCNOTE: FIXME! insert url] <url>`_++.. [DOCNOTE: https://github.com/continuuity/reactor-apps/tree/develop/logger++Intermediate: Logger2: AccessLogApp Example+-------------------------------------------+| A version of the Logger AccessLogApp example demonstrating MapReduce+| `[DOCNOTE: FIXME! insert url] <url>`_++.. [DOCNOTE: https://github.com/continuuity/reactor-apps/tree/develop/logger2+++.. Advanced: Logger with Metrics and Application Logging [DOCNOTE: rev 2]+.. ----------------------------------------------------------------------+.. [DOCNOTE: https://github.com/continuuity/reactor-apps/tree/develop/logger2++.. include:: includes/footer.rst