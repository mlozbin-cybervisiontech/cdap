<?xml version="1.0"?>
<?xml-stylesheet type="text/xsl" href="configuration.xsl"?>
<!--
  Copyright © 2014-2015 Cask Data, Inc.

  Licensed under the Apache License, Version 2.0 (the "License"); you may not
  use this file except in compliance with the License. You may obtain a copy of
  the License at

  http://www.apache.org/licenses/LICENSE-2.0

  Unless required by applicable law or agreed to in writing, software
  distributed under the License is distributed on an "AS IS" BASIS, WITHOUT
  WARRANTIES OR CONDITIONS OF ANY KIND, either express or implied. See the
  License for the specific language governing permissions and limitations under
  the License.
  -->
<configuration>

    <property>
        <name>root.namespace</name>
        <value>cdap</value>
        <description>Specifies the root namespace</description>
    </property>

    <property>
        <name>zookeeper.quorum</name>
        <value>127.0.0.1:2181/${root.namespace}</value>
        <description>Specifies the zookeeper quorum string</description>
    </property>

    <property>
        <name>zookeeper.session.timeout.millis</name>
        <value>40000</value>
        <description>Specifies the zookeeper session time out; time unit milliseconds</description>
    </property>

    <property>
        <name>thrift.max.read.buffer</name>
        <value>16777216</value>
        <description>
            Specifies the max read buffer size used by
            thrift server. Value should be set to something greater
            than max frame that is sent on RPC channel.
        </description>
    </property>

    <property>
        <name>twill.zookeeper.namespace</name>
        <value>/twill</value>
        <description>Zookeeper namespace prefix for Apache Twill</description>
    </property>

    <property>
        <name>twill.java.reserved.memory.mb</name>
        <value>250</value>
        <description>
            Reserved non-heap memory in MB for Apache Twill container.
        </description>
    </property>

    <property>
        <name>twill.no.container.timeout</name>
        <value>120000</value>
        <description>
            Amount of time in milliseconds to wait for at least one container for Apache Twill runnable
        </description>
    </property>

    <property>
        <name>twill.jvm.gc.opts</name>
        <value>-verbose:gc -Xloggc:&lt;LOG_DIR&gt;/gc.log -XX:+PrintGCDetails -XX:+PrintGCTimeStamps -XX:+UseGCLogFileRotation -XX:NumberOfGCLogFiles=10 -XX:GCLogFileSize=1M</value>
        <description>Java GC options for all Apache Twill containers</description>
    </property>

    <property>
        <name>hdfs.namespace</name>
        <value>/${root.namespace}</value>
        <description>Namespace for HDFS files</description>
    </property>

    <property>
        <name>hdfs.user</name>
        <value>yarn</value>
        <description>User name for accessing HDFS</description>
    </property>

    <property>
        <name>yarn.user</name>
        <value>yarn</value>
        <description>User name for running applications in YARN</description>
    </property>

    <property>
        <name>namespaces.dir</name>
        <value>namespaces</value>
        <description>The sub-directory of ${hdfs.namespace} in which namespaces are stored.</description>
    </property>

    <property>
        <name>local.data.dir</name>
        <value>data</value>
        <description>Data directory for local mode</description>
    </property>

    <property>
        <name>hdfs.lib.dir</name>
        <value>${hdfs.namespace}/lib</value>
        <description>Common directory in HDFS for jar files for coprocessors,
        etc.</description>
    </property>

    <!--
        Gateway configuration
    -->
    <property>
        <name>app.connection.backlog</name>
        <value>20000</value>
        <description>Max connection backlog of AppFabricServer</description>
    </property>

    <property>
        <name>app.exec.threads</name>
        <value>20</value>
        <description>Number of netty server executor threads</description>
    </property>

    <property>
        <name>app.boss.threads</name>
        <value>1</value>
        <description>Number of netty server boss threads</description>
    </property>

    <property>
        <name>app.worker.threads</name>
        <value>10</value>
        <description>Number of netty server worker threads</description>
    </property>

    <!-- Monitor Handler Parameters -->

    <property>
      <name>monitor.handler.service.discovery.timeout.seconds</name>
      <value>1</value>
      <description>Timeout in seconds for service discovery used in Monitor Handler Service Status check</description>
    </property>

    <!-- YARN Services Parameters -->

    <property>
        <name>master.service.num.cores</name>
        <value>2</value>
        <description>Number of cores for Master Service instance</description>
    </property>

    <property>
        <name>master.service.memory.mb</name>
        <value>512</value>
        <description>Size of Memory in MB for Master Service instance</description>
    </property>

    <property>
        <name>master.service.max.instances</name>
        <value>5</value>
        <description>Maximum Number of Master Service Instances</description>
    </property>

    <!-- Master Services HTTP handles -->
    <property>
        <name>http.service.connection.backlog</name>
        <value>20000</value>
        <description>Max connection backlog of master HTTP service</description>
    </property>

    <property>
        <name>http.service.exec.threads</name>
        <value>20</value>
        <description>Number of netty server executor threads for master HTTP services</description>
    </property>

    <property>
        <name>http.service.boss.threads</name>
        <value>1</value>
        <description>Number of netty server boss threads for master HTTP services</description>
    </property>

    <property>
        <name>http.service.worker.threads</name>
        <value>10</value>
        <description>Number of netty server worker threads for master HTTP services</description>
    </property>

    <!-- Stream handles -->
    <property>
        <name>stream.flume.port</name>
        <value>10004</value>
    </property>

    <property>
        <name>stream.flume.threads</name>
        <value>100</value>
    </property>

    <property>
        <name>stream.base.dir</name>
        <value>/streams</value>
        <description>The directory root for all stream files, relative to the HDFS namespace</description>
    </property>

    <property>
        <name>stream.partition.duration</name>
        <value>3600000</value>
        <description>The default duration of a Stream partition in milliseconds</description>
    </property>

    <property>
        <name>stream.index.interval</name>
        <value>10000</value>
        <description>Default time interval in milliseconds for emitting new index entry in Stream file</description>
    </property>

    <property>
        <name>stream.event.ttl</name>
        <!-- Long.MAX_VALUE !-->
        <value>9223372036854775807</value>
        <description>Default time to live in milliseconds for Stream events</description>
    </property>

    <property>
        <name>stream.container.instance.id</name>
        <value>0</value>
        <description>
            Instance ID for stream service container.
            The actual value will be set at runtime by the system automatically.
        </description>
    </property>

    <property>
        <name>stream.notification.threshold</name>
        <value>1024</value>
        <description>Default size of data, in MB, to be ingested by a Stream before a notification is published</description>
    </property>

    <property>
        <name>stream.size.schedule.polling.delay</name>
        <value>600</value>
        <description>Delay, in seconds, to poll a stream in a StreamSizeSchedule if no notification is received</description>
    </property>

    <property>
        <name>stream.file.prefix</name>
        <value>file</value>
        <description>Prefix of file name for Stream file</description>
    </property>

    <property>
        <name>stream.instance.file.prefix</name>
        <value>${stream.file.prefix}.${stream.container.instance.id}</value>
        <description>Prefix of file name for Stream file per writer instance.</description>
        <final>true</final>
    </property>

    <property>
        <name>stream.consumer.table.presplits</name>
        <value>16</value>
        <description>Number of splits for the Stream consumer table</description>
    </property>

    <property>
      <name>stream.bind.address</name>
      <value>0.0.0.0</value>
      <description>Default inet address for binding Stream http service</description>
    </property>

    <property>
      <name>stream.worker.threads</name>
      <value>${http.service.worker.threads}</value>
      <description>Default number of IO worker threads for the Stream http service</description>
    </property>

    <property>
      <name>stream.container.num.cores</name>
      <value>2</value>
      <description>Number of virtual core for the YARN container that runs the Stream handler</description>
    </property>

    <property>
      <name>stream.container.memory.mb</name>
      <value>512</value>
      <description>Amount of memory in MB for the YARN container that runs the Stream handler</description>
    </property>

    <property>
      <name>stream.container.instances</name>
      <value>1</value>
      <description>Number of YARN container instances for the Stream handler</description>
    </property>

    <property>
      <name>stream.file.cleanup.period</name>
      <value>300000</value>
      <description>How often to run Stream file cleanup process in milliseconds</description>
    </property>

    <property>
      <name>stream.async.worker.threads</name>
      <value>${stream.worker.threads}</value>
      <description>Number of async worker threads for handling async write request</description>
    </property>

    <property>
      <name>stream.async.queue.size</name>
      <value>100</value>
      <description>Queue size per async worker thread for queuing up async write request</description>
    </property>

    <property>
      <name>stream.batch.buffer.threshold</name>
      <value>1048576</value>
      <description>Bytes retained in-memory before writing to a new stream file</description>
    </property>

    <!--
        Data Fabric Configuration
    -->
    <property>
        <name>data.local.storage</name>
        <value>${local.data.dir}/ldb</value>
        <description>Specifies the database directory</description>
    </property>

    <property>
        <name>data.local.storage.blocksize</name>
        <value>1024</value>
        <description>Specifies block size (in bytes)</description>
    </property>

    <property>
        <name>data.local.storage.cachesize</name>
        <value>104857600</value>
        <description>Specifies cache size (in bytes)</description>
    </property>

    <property>
        <name>data.tx.bind.port</name>
        <value>15165</value>
        <description>The port number for the transaction
            service</description>
    </property>

    <property>
        <name>data.tx.bind.address</name>
        <value>0.0.0.0</value>
        <description>The inet address for the transaction
            service</description>
    </property>

    <property>
        <name>data.tx.server.io.threads</name>
        <value>2</value>
        <description>The number of IO threads for the transaction
            service</description>
    </property>

    <property>
        <name>data.tx.server.threads</name>
        <value>25</value>
        <description>The number of threads for the transaction
            service</description>
    </property>

    <property>
        <name>data.tx.discovery.service.name</name>
        <value>transaction</value>
        <description>Name in discovery service for the transaction service</description>
    </property>

    <property>
        <name>data.tx.client.count</name>
        <value>5</value>
        <description>The number of pooled instanced of the transaction
            client</description>
    </property>

    <property>
        <name>data.tx.client.provider</name>
        <value>thread-local</value>
        <description>The provider strategy for transaction clients;
            valid values are "pool" and "thread-local"</description>
    </property>

    <property>
        <name>data.tx.thrift.max.read.buffer</name>
        <value>${thrift.max.read.buffer}</value>
        <description>
          Specifies the max read buffer size used by
          transaction server. Value should be set to something greater
          than max frame that is sent on RPC channel.
        </description>
    </property>

    <property>
        <name>data.tx.hdfs.user</name>
        <value>${hdfs.user}</value>
        <description>User name for accessing HDFS if not running in secure HDFS</description>
    </property>

    <property>
        <name>data.tx.snapshot.codecs</name>
        <value>
          co.cask.cdap.data2.transaction.snapshot.SnapshotCodecV1,
          co.cask.cdap.data2.transaction.snapshot.SnapshotCodecV2
        </value>
        <description>Specifies the class names of all supported transaction state codecs</description>
    </property>

    <property>
        <name>data.tx.snapshot.dir</name>
        <value>${hdfs.namespace}/tx.snapshot</value>
        <description>Directory in HDFS used to store snapshots and logs of
            transaction state</description>
    </property>

    <property>
        <name>data.tx.snapshot.local.dir</name>
        <value>${local.data.dir}/tx.snapshot</value>
        <description>Directory on the local filesystem used to store snapshots
        and logs of transaction state for single-node operation</description>
    </property>

    <property>
        <name>data.tx.snapshot.interval</name>
        <value>60</value>
        <description>Frequency, in seconds, at which snapshots of transaction
            state should be written</description>
    </property>

    <property>
        <name>data.tx.snapshot.retain</name>
        <value>10</value>
        <description>Number of transaction snapshot files to retain as
            backups</description>
    </property>

    <property>
        <name>data.tx.janitor.enable</name>
        <value>true</value>
        <description>Whether or not the TransactionDataJanitor coprocessor
        should be enabled on tables; should normally be true</description>
    </property>

    <property>
        <name>data.tx.timeout</name>
        <value>30</value>
        <description>
            The timeout for a transaction, in seconds.
            If the transaction is not finished in that time, it is marked invalid.
        </description>
    </property>

    <property>
        <name>data.tx.num.instances</name>
        <value>1</value>
    </property>

    <property>
        <name>data.tx.max.instances</name>
        <value>${master.service.max.instances}</value>
    </property>

    <property>
        <name>data.tx.num.cores</name>
        <value>${master.service.num.cores}</value>
    </property>

    <property>
        <name>data.tx.memory.mb</name>
        <value>${master.service.memory.mb}</value>
    </property>

    <property>
        <name>dataset.data.dir</name>
        <value>data</value>
        <description>Base directory for user data on the filesystem</description>
    </property>

    <!--
        Queue-related Configuration
    -->
    <property>
        <name>data.queue.table.name</name>
        <value>queues</value>
        <description>Specifies the name of the table for queues</description>
    </property>

    <property>
        <name>data.queue.dequeue.tx.percent</name>
        <value>30</value>
        <description>
          Percentage of transaction time allowed to spend in dequeue. It should be an integer
          between 1-100.
        </description>
    </property>

    <property>
        <name>data.queue.config.update.interval</name>
        <value>5</value>
        <description>Frequency, in seconds, of updates to the queue consumer
        configuration used in evicting queue entries on flush and compaction
        </description>
    </property>

    <property>
        <name>data.queue.table.presplits</name>
        <value>16</value>
        <description>Number of splits in the queue table.</description>
    </property>

    <!--
        Metadata Service Configuration
    -->
    <property>
        <name>metadata.bind.address</name>
        <value>0.0.0.0</value>
        <description>Specifies the server address of metadata
            server</description>
    </property>

    <property>
        <name>metadata.bind.port</name>
        <value>45004</value>
        <description>Specifies the port on which metdata server
            is started on</description>
    </property>


    <property>
        <name>metadata.program.run.history.keepdays</name>
        <value>30</value>
        <description>Specifies the number of days to keep
            program run run-history in metadata</description>
    </property>

    <!--
        Log collection service configuration
    -->
    <property>
        <name>log.query.bind.address</name>
        <value>0.0.0.0</value>
        <description>Specifies the server address of metrics frontend
            server</description>
    </property>

    <property>
        <name>log.query.bind.port</name>
        <value>45002</value>
        <description>Specifies the port on which frontend metrics server
            is started on</description>
    </property>

    <property>
        <name>log.collection.bind.address</name>
        <value>0.0.0.0</value>
        <description>Specifies the hostname where the collection service runs</description>
    </property>

    <property>
        <name>log.collection.bind.port</name>
        <value>12157</value>
        <description>Port the log collection service runs on</description>
    </property>

    <property>
        <name>log.collection.root</name>
        <value>${local.data.dir}/logs</value>
        <description>Root location for collecting logs</description>
    </property>

    <!-- Template configuration -->
    <property>
        <name>app.template.dir</name>
        <value>/opt/cdap/master/plugins</value>
        <description>Directory where all archives for app templates are stored</description>
    </property>

    <!-- App Fabric related changes -->
    <property>
        <name>app.bind.address</name>
        <value>0.0.0.0</value>
        <description>Host address on which the app fabric server is started</description>
    </property>

    <property>
        <name>app.output.dir</name>
        <value>/programs</value>
        <description>Directory where all archives are stored</description>
    </property>

    <property>
<<<<<<< HEAD
=======
        <name>app.template.dir</name>
        <value>plugins</value>
        <description>Directory where all archives for app templates are stored</description>
    </property>

    <property>
>>>>>>> 7155fa0e
        <name>dataset.table.prefix</name>
        <value>${root.namespace}</value>
        <description>Prefix for dataset table name</description>
    </property>

    <property>
        <name>dataset.service.output.dir</name>
        <value>/datasets</value>
        <description>Directory where all dataset modules archives are stored</description>
    </property>

    <property>
        <name>dataset.service.bind.address</name>
        <value>0.0.0.0</value>
        <description>DataSet service hostname</description>
    </property>

    <property>
        <name>dataset.executor.max.instances</name>
        <value>${master.service.max.instances}</value>
        <description>Maximum Number of DataSet Executor Instances</description>
    </property>

    <property>
        <name>dataset.executor.container.instances</name>
        <value>1</value>
        <description>Number of DataSet Executor Instances</description>
    </property>

    <property>
        <name>app.temp.dir</name>
        <value>/tmp</value>
        <description>Directory temp</description>
    </property>

    <property>
        <name>app.program.jvm.opts</name>
        <value>${twill.jvm.gc.opts}</value>
        <description>Java options for all program containers</description>
    </property>

  <!-- Used for MapReduce Info endpoint -->
    <property>
      <name>mapreduce.jobclient.connect.max.retries</name>
      <value>2</value>
      <description>Indicates the maximum number of retries JobClient will make to establish
        a server connection when retrieving job status and history.</description>
    </property>

    <!-- scheduler related changes -->
    <property>
        <name>scheduler.max.thread.pool.size</name>
        <value>30</value>
        <description>Size of the scheduler thread pool</description>
    </property>


    <!--
        Router configuration
    -->
    <property>
        <name>router.bind.address</name>
        <value>0.0.0.0</value>
        <description>Specifies the address for router server to bind to</description>
    </property>

    <property>
      <name>router.webapp.enabled</name>
      <value>false</value>
      <description>Specifies if webapp listening service should be started at Router</description>
    </property>

    <property>
        <name>router.bind.port</name>
        <value>10000</value>
        <description>Router listening port for gateway</description>
    </property>

    <property>
        <name>router.server.port</name>
        <value>${router.bind.port}</value>
    </property>

    <property>
        <name>router.webapp.bind.port</name>
        <value>20000</value>
        <description>Router listening port for webapp</description>
    </property>

    <property>
      <name>router.ssl.bind.port</name>
      <value>10443</value>
      <description>Secure router listening port for gateway</description>
    </property>

    <property>
        <name>router.ssl.server.port</name>
        <value>${router.ssl.bind.port}</value>
    </property>

    <property>
        <name>router.ssl.webapp.bind.port</name>
        <value>20443</value>
        <description>Secure router listening port for webapp</description>
    </property>

    <!-- Sets whether Devsuite is in Cloud or not -->
    <property>
        <name>appfabric.environment</name>
        <value>devsuite</value>
        <description>Sets the environment the appfabric is in</description>
    </property>

    <!-- New Metrics system settings -->
    <property>
        <name>metrics.query.bind.address</name>
        <value>0.0.0.0</value>
        <description>Host address where the metrics query server is started</description>
    </property>

    <property>
        <name>metrics.query.bind.port</name>
        <value>45005</value>
        <description>Port for metrics query server to listen on</description>
    </property>

    <property>
        <name>metrics.data.table.retention.resolution.1.seconds</name>
        <value>7200</value>
        <description>Retention resolution 1 sec table in seconds</description>
    </property>

    <property>
        <name>metrics.data.table.retention.resolution.60.seconds</name>
        <value>2592000</value>
        <description>Retention resolution for 1 minute table (in seconds). Default retention period is 30 days</description>
    </property>

    <property>
        <name>metrics.data.table.retention.resolution.3600.seconds</name>
        <value>2592000</value>
        <description>Retention resolution 1 hour table (in seconds). Default retention period is 30 days</description>
    </property>

    <property>
        <name>metrics.data.table.ts.rollTime.60</name>
        <value>60</value>
        <description>Number of columns in a 1 minute time series table</description>
    </property>

    <property>
        <name>metrics.data.table.ts.rollTime.3600</name>
        <value>24</value>
        <description>Number of columns in 1 hour time series table</description>
    </property>

    <property>
        <name>metrics.kafka.partition.size</name>
        <value>10</value>
        <description>Number of partitions for metrics topic</description>
    </property>

    <property>
        <name>metrics.connection.backlog</name>
        <value>${http.service.connection.backlog}</value>
        <description>Max connection backlog of metrics HTTP service</description>
    </property>

    <property>
        <name>metrics.exec.threads</name>
        <value>${http.service.exec.threads}</value>
        <description>Number of netty server executor threads for metrics HTTP services</description>
    </property>

    <property>
        <name>metrics.boss.threads</name>
        <value>${http.service.boss.threads}</value>
        <description>Number of netty server boss threads for metrics HTTP services</description>
    </property>

    <property>
        <name>metrics.worker.threads</name>
        <value>${http.service.worker.threads}</value>
        <description>Number of netty server worker threads for metrics HTTP services</description>
    </property>

    <property>
        <name>metrics.num.instances</name>
        <value>1</value>
    </property>

    <property>
        <name>metrics.max.instances</name>
        <value>${master.service.max.instances}</value>
    </property>

    <property>
        <name>metrics.num.cores</name>
        <value>${master.service.num.cores}</value>
    </property>

    <property>
        <name>metrics.memory.mb</name>
        <value>${master.service.memory.mb}</value>
    </property>

    <!--
        Metrics Processor Configuration
     -->

    <property>
        <name>metrics.processor.num.instances</name>
        <value>1</value>
        <description>Number of instances for Metrics Processor Service Apache Twill Runnable</description>
    </property>

    <property>
        <name>metrics.processor.max.instances</name>
        <value>${master.service.max.instances}</value>
    </property>

    <property>
        <name>metrics.processor.num.cores</name>
        <value>1</value>
        <description>Number of cores for Metrics Processor Service Apache Twill Runnable</description>
    </property>

    <property>
        <name>metrics.processor.memory.mb</name>
        <value>512</value>
        <description>Size of Memory in MB for Metrics Processor Service Apache Twill Runnable</description>
    </property>

    <property>
        <name>metrics.processor.status.bind.address</name>
        <value>0.0.0.0</value>
        <description>Default inet address for binding metrics processor http service</description>
    </property>

    <property>
        <name>metrics.dataset.hbase.stats.report.interval</name>
        <value>60</value>
        <description>Report interval for hbase stats, in seconds.</description>
    </property>

    <property>
        <name>metrics.dataset.leveldb.stats.report.interval</name>
        <value>60</value>
        <description>Report interval for leveldb stats, in seconds.</description>
    </property>

    <!--
        Logging Configuration
    -->
    <property>
        <name>kafka.seed.brokers</name>
        <value>127.0.0.1:9092</value>
        <description>List of Kafka brokers (comma separated)</description>
    </property>

    <property>
        <name>log.publish.num.partitions</name>
        <value>10</value>
        <description>Number of Kafka partitions to publish the logs to</description>
    </property>

    <property>
        <name>log.base.dir</name>
        <value>/logs/avro</value>
        <description>Base log directory</description>
    </property>

    <property>
        <name>log.retention.duration.days</name>
        <value>7</value>
        <description>Log file hdfs retention duration in days</description>
    </property>

    <property>
        <name>log.cleanup.run.interval.mins</name>
        <value>1440</value>
        <description>Interval at which to run log cleanup</description>
    </property>

    <property>
        <name>log.saver.num.instances</name>
        <value>1</value>
        <description>Number of log saver instances to run in yarn</description>
    </property>

    <property>
        <name>log.saver.max.instances</name>
        <value>${master.service.max.instances}</value>
    </property>

    <property>
        <name>log.saver.run.memory.megs</name>
        <value>1024</value>
        <description>Memory in MB for log saver instances to run in yarn</description>
    </property>

    <property>
        <name>log.saver.status.bind.address</name>
        <value>0.0.0.0</value>
        <description>Default inet address for binding logsaver http service</description>
    </property>

    <!--
        Kafka Configuration
    -->
    <property>
        <name>kafka.bind.address</name>
        <value>0.0.0.0</value>
        <description>Kafka server hostname to bind to</description>
    </property>

    <property>
        <name>kafka.bind.port</name>
        <value>9092</value>
        <description>Kafka server port</description>
    </property>

    <property>
        <name>kafka.num.partitions</name>
        <value>10</value>
        <description>Default number of partitions for a topic</description>
    </property>

    <property>
        <name>kafka.log.dir</name>
        <value>/tmp/kafka-logs</value>
        <description>Directory to store Kafka logs</description>
    </property>

    <property>
        <name>kafka.zookeeper.namespace</name>
        <value>kafka</value>
        <description>ZK namespace for Kafka</description>
    </property>

    <property>
        <name>kafka.default.replication.factor</name>
        <value>1</value>
        <description>Kafka replication factor</description>
    </property>

    <!--
        Global Configuration
    -->
    <property>
        <name>enable.unrecoverable.reset</name>
        <value>false</value>
        <description>
            WARNING! - Enabling this option enables the deletion of all applications and data;
            NO RECOVERY IS POSSIBLE!
        </description>
    </property>

    <property>
      <name>dataset.unchecked.upgrade</name>
      <value>false</value>
      <description>
        By default, any changes made to existing datasets are not deployed when an app is redeployed.
        Setting this value to true allows the dataset changes to be deployed upon app redeployment.
      </description>
    </property>

    <!---
         Web App Settings
     -->
    <property>
        <name>dashboard.bind.address</name>
        <value>0.0.0.0</value>
    </property>

    <property>
        <name>dashboard.bind.port</name>
        <value>9999</value>
    </property>

    <property>
        <name>dashboard.ssl.bind.port</name>
        <value>9443</value>
    </property>

    <property>
        <name>dashboard.ssl.disable.cert.check</name>
        <value>false</value>
    </property>

    <property>
        <name>router.server.address</name>
        <value>127.0.0.1</value>
    </property>

    <!---
         Explore Server Settings
     -->
    <property>
        <name>explore.enabled</name>
        <value>false</value>
        <description>Whether ad-hoc SQL queries are enabled</description>
    </property>
    <property>
        <name>explore.writes.enabled</name>
        <value>true</value>
        <description>Whether writing to a table through ad-hoc SQL queries is enabled</description>
    </property>
    <property>
        <name>explore.start.on.demand</name>
        <value>false</value>
    </property>
    <property>
        <name>explore.local.data.dir</name>
        <value>${local.data.dir}/explore</value>
    </property>
    <property>
        <name>explore.executor.container.instances</name>
        <value>1</value>
        <description>Number of explore executor instances</description>
    </property>
    <property>
        <name>explore.executor.max.instances</name>
        <value>1</value>
        <description>Maximum number of explore executor instances</description>
    </property>
    <property>
        <name>explore.active.operation.timeout.secs</name>
        <value>86400</value>
        <description>Timeout value in seconds for a SQL operation whose result is not fetched completely</description>
    </property>
    <property>
        <name>explore.inactive.operation.timeout.secs</name>
        <value>3600</value>
        <description>Timeout value in seconds for a SQL operation which does not have any more results
            to be fetched</description>
    </property>
    <property>
        <name>explore.cleanup.job.schedule.secs</name>
        <value>60</value>
        <description>Time in secs to schedule clean up job to timeout operations</description>
    </property>

    <!--
        Notification System Settings
    -->
    <property>
        <name>notification.transport.system</name>
        <value>kafka</value>
        <description>Transport system used by the Notification system - can be kafka/stream</description>
    </property>

    <!--
        External Authentication Settings
    -->
    <property>
        <name>security.token.digest.algorithm</name>
        <value>HmacSHA256</value>
    </property>

    <property>
        <name>security.token.digest.keylength</name>
        <value>128</value>
    </property>

    <property>
      <name>security.auth.server.address</name>
      <value></value>
      <description>Deprecated. Use security.auth.server.bind.address instead.</description>
    </property>

    <property>
      <name>security.auth.server.bind.address</name>
      <value>0.0.0.0</value>
    </property>

    <property>
        <name>security.auth.server.bind.port</name>
        <value>10009</value>
    </property>

    <property>
        <name>security.server.maxthreads</name>
        <value>100</value>
    </property>

    <property>
        <name>security.server.token.expiration.ms</name>
        <value>86400000</value>
        <description>AccessToken expiration time in milliseconds (defaults to 24 hours)</description>
    </property>

    <property>
        <name>security.data.keyfile.path</name>
        <value>${local.data.dir}/security/keyfile</value>
    </property>

    <!--
        External Authentication login module Settings
    -->
    <property>
        <name>security.authentication.handlerClassName</name>
        <value></value>
    </property>

    <property>
        <name>security.authentication.loginmodule.className</name>
        <value></value>
    </property>

    <property>
      <name>security.authentication.basic.realmfile</name>
      <value></value>
    </property>

    <property>
        <name>security.token.digest.key.expiration.ms</name>
        <value>3600000</value>
        <description>Time duration (in milliseconds) after which an active secret key used
        for signing tokens should be retired</description>
    </property>

    <property>
        <name>security.server.extended.token.expiration.ms</name>
        <value>604800000</value>
        <description>Admin Tools AccessToken expiration time in milliseconds (defaults to
        1 week) (internal)</description>
    </property>

    <property>
        <name>security.token.distributed.parent.znode</name>
        <value>/${root.namespace}/security/auth</value>
        <description>Parent node in ZooKeeper used for secret key distribution in distributed mode</description>
    </property>

  <!--
      Security-enabled Flag
  -->
  <property>
      <name>security.enabled</name>
      <value>false</value>
      <description>If this is set to true, security layer will be up and active</description>
  </property>

  <property>
      <name>security.authorization.enabled</name>
      <value>false</value>
      <description>If this is set to true, authorization checks will be made</description>
  </property>

  <property>
    <name>kerberos.auth.enabled</name>
    <value>${security.enabled}</value>
    <description>If true, Kerberos authentication will be enabled</description>
  </property>

  <property>
      <name>security.realm</name>
      <value>cdap</value>
      <description>Security realm used for authentication</description>
  </property>

  <!--
      Security configurations for Kerberos authentication
  -->
  <property>
    <name>cdap.master.kerberos.keytab</name>
    <value></value>
    <description>The full path to the Kerberos keytab file containing the CDAP Master's
    credentials.</description>
  </property>

  <property>
    <name>cdap.master.kerberos.principal</name>
    <value></value>
    <description>
      Example: "cdap/_HOST@EXAMPLE.COM".
      The Kerberos principal name that should be used to login the CDAP Master process.
      The principal name should be in the form "user/hostname@REALM".  If the hostname portion
      contains the string "_HOST", it will be substituted with the local hostname.
    </description>
  </property>


  <!-- Configuration for enabling SSL -->

  <property>
    <name>ssl.enabled</name>
    <value>false</value>
  </property>

  <!-- Security configuration for the external authentication server -->

  <property>
    <name>security.auth.server.ssl.bind.port</name>
    <value>10010</value>
  </property>

</configuration><|MERGE_RESOLUTION|>--- conflicted
+++ resolved
@@ -597,15 +597,12 @@
     </property>
 
     <property>
-<<<<<<< HEAD
-=======
         <name>app.template.dir</name>
         <value>plugins</value>
         <description>Directory where all archives for app templates are stored</description>
     </property>
 
     <property>
->>>>>>> 7155fa0e
         <name>dataset.table.prefix</name>
         <value>${root.namespace}</value>
         <description>Prefix for dataset table name</description>
