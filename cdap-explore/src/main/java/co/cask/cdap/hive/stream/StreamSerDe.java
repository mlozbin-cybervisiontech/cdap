/*
 * Copyright © 2014 Cask Data, Inc.
 *
 * Licensed under the Apache License, Version 2.0 (the "License"); you may not
 * use this file except in compliance with the License. You may obtain a copy of
 * the License at
 *
 * http://www.apache.org/licenses/LICENSE-2.0
 *
 * Unless required by applicable law or agreed to in writing, software
 * distributed under the License is distributed on an "AS IS" BASIS, WITHOUT
 * WARRANTIES OR CONDITIONS OF ANY KIND, either express or implied. See the
 * License for the specific language governing permissions and limitations under
 * the License.
 */

package co.cask.cdap.hive.stream;

import co.cask.cdap.api.flow.flowlet.StreamEvent;
import co.cask.cdap.common.conf.Constants;
import co.cask.cdap.data.format.ByteBufferRecordFormat;
<<<<<<< HEAD
=======
import co.cask.cdap.data.format.RecordFormats;
>>>>>>> 96ac4bc1
import co.cask.cdap.data2.transaction.stream.StreamAdmin;
import co.cask.cdap.data2.transaction.stream.StreamConfig;
import co.cask.cdap.hive.context.ContextManager;
import co.cask.cdap.hive.objectinspector.ObjectInspectorFactory;
import co.cask.cdap.hive.serde.ObjectTranslator;
import co.cask.cdap.internal.io.UnsupportedTypeException;
import co.cask.cdap.internal.specification.FormatSpecification;
import com.google.common.collect.Lists;
import org.apache.hadoop.conf.Configuration;
import org.apache.hadoop.hive.serde.serdeConstants;
import org.apache.hadoop.hive.serde2.SerDe;
import org.apache.hadoop.hive.serde2.SerDeException;
import org.apache.hadoop.hive.serde2.SerDeStats;
import org.apache.hadoop.hive.serde2.objectinspector.ObjectInspector;
import org.apache.hadoop.hive.serde2.typeinfo.TypeInfo;
import org.apache.hadoop.hive.serde2.typeinfo.TypeInfoUtils;
import org.apache.hadoop.io.ObjectWritable;
import org.apache.hadoop.io.Text;
import org.apache.hadoop.io.Writable;
import org.slf4j.Logger;
import org.slf4j.LoggerFactory;

import java.io.IOException;
import java.util.ArrayList;
import java.util.List;
import java.util.Properties;

/**
 * SerDe to deserialize Stream Events. It MUST implement the deprecated SerDe interface instead of extending the
 * abstract SerDe class, otherwise we get ClassNotFound exceptions on cdh4.x.
 */
public class StreamSerDe implements SerDe {
  private static final Logger LOG = LoggerFactory.getLogger(StreamSerDe.class);
  private static final int BODY_OFFSET = 2;
  private ArrayList<String> columnNames;
  private ArrayList<TypeInfo> columnTypes;
  private List<String> bodyColumnNames;
  private List<TypeInfo> bodyColumnTypes;
  private ObjectInspector inspector;
  private ByteBufferRecordFormat streamFormat;

  // initialize gets called multiple times by Hive. It may seem like a good idea to put additional settings into
  // the conf, but be very careful when doing so. If there are multiple hive tables involved in a query, initialize
  // for each table is called before input splits are fetched for any table. It is therefore not safe to put anything
  // the input format may need into conf in this method. Rather, use StorageHandler's method to place needed config
  // into the properties map there, which will get passed here and also copied into the job conf for the input
  // format to consume.
  @Override
  public void initialize(Configuration conf, Properties properties) throws SerDeException {
    // The columns property comes from the Hive metastore, which has it from the create table statement
    // It is then important that this schema be accurate and in the right order - the same order as
    // object inspectors will reflect them.
    columnNames = Lists.newArrayList(properties.getProperty(serdeConstants.LIST_COLUMNS).split(","));
    columnTypes = TypeInfoUtils.getTypeInfosFromTypeString(properties.getProperty(serdeConstants.LIST_COLUMN_TYPES));
    // timestamp and headers are guaranteed to be the first columns in a stream table.
    // the rest of the columns are for the stream body.
    bodyColumnNames = columnNames.subList(BODY_OFFSET, columnNames.size());
    bodyColumnTypes = columnTypes.subList(BODY_OFFSET, columnTypes.size());

    int numCols = columnNames.size();

    final List<ObjectInspector> columnOIs = new ArrayList<ObjectInspector>(numCols);

    for (int i = 0; i < numCols; i++) {
      columnOIs.add(TypeInfoUtils.getStandardJavaObjectInspectorFromTypeInfo(columnTypes.get(i)));
    }

    // this is the object inspector hive will use on the result of deserialize
    this.inspector = ObjectInspectorFactory.getStandardStructObjectInspector(columnNames, columnOIs);

    String streamName = properties.getProperty(Constants.Explore.STREAM_NAME);
    try {
      // Get the stream format from the stream config.
      ContextManager.Context context = ContextManager.getContext(conf);
      // get the stream admin from the context, which will let us get stream information such as the path
      StreamAdmin streamAdmin = context.getStreamAdmin();
      StreamConfig streamConfig = streamAdmin.getConfig(streamName);
      FormatSpecification formatSpec = streamConfig.getFormat();
<<<<<<< HEAD
      this.streamFormat = (ByteBufferRecordFormat) Class.forName(formatSpec.getFormatClass()).newInstance();
=======
      this.streamFormat = (ByteBufferRecordFormat) RecordFormats.create(formatSpec.getName());
>>>>>>> 96ac4bc1
      this.streamFormat.initialize(formatSpec);
    } catch (UnsupportedTypeException e) {
      // this should have been validated up front when schema was set on the stream.
      // if we hit this something went wrong much earlier.
      LOG.error("Schema unsupported by format.", e);
      throw new SerDeException("Schema unsupported by format.", e);
    } catch (IOException e) {
      LOG.error("Could not get the config for stream {}.", streamName, e);
      throw new SerDeException("Could not get the config for stream " + streamName, e);
    } catch (Exception e) {
      LOG.error("Could not create the format for stream {}.", streamName, e);
      throw new SerDeException("Could not create the format for stream " + streamName, e);
    }
  }

  @Override
  public Class<? extends Writable> getSerializedClass() {
    return Text.class;
  }

  @Override
  public Writable serialize(Object o, ObjectInspector objectInspector) throws SerDeException {
    // should not be writing to streams through this
    throw new SerDeException("Stream serialization through Hive is not supported.");
  }

  @Override
  public SerDeStats getSerDeStats() {
    return new SerDeStats();
  }

  @Override
  public Object deserialize(Writable writable) throws SerDeException {
    // this should always contain a StreamEvent object
    ObjectWritable objectWritable = (ObjectWritable) writable;
    StreamEvent streamEvent = (StreamEvent) objectWritable.get();

    // timestamp and headers are always guaranteed to be first.
    List<Object> event = Lists.newArrayList();
    event.add(streamEvent.getTimestamp());
    event.add(streamEvent.getHeaders());

    try {
      // The format should always format the body into a record.
      event.addAll(ObjectTranslator.flattenRecord(
        streamFormat.read(streamEvent.getBody()), bodyColumnNames, bodyColumnTypes));
      return event;
    } catch (Throwable t) {
      LOG.info("Unable to format the stream body.", t);
      throw new SerDeException("Unable to format the stream body.", t);
    }
  }

  @Override
  public ObjectInspector getObjectInspector() throws SerDeException {
    return inspector;
  }
}<|MERGE_RESOLUTION|>--- conflicted
+++ resolved
@@ -19,10 +19,7 @@
 import co.cask.cdap.api.flow.flowlet.StreamEvent;
 import co.cask.cdap.common.conf.Constants;
 import co.cask.cdap.data.format.ByteBufferRecordFormat;
-<<<<<<< HEAD
-=======
 import co.cask.cdap.data.format.RecordFormats;
->>>>>>> 96ac4bc1
 import co.cask.cdap.data2.transaction.stream.StreamAdmin;
 import co.cask.cdap.data2.transaction.stream.StreamConfig;
 import co.cask.cdap.hive.context.ContextManager;
@@ -101,11 +98,7 @@
       StreamAdmin streamAdmin = context.getStreamAdmin();
       StreamConfig streamConfig = streamAdmin.getConfig(streamName);
       FormatSpecification formatSpec = streamConfig.getFormat();
-<<<<<<< HEAD
-      this.streamFormat = (ByteBufferRecordFormat) Class.forName(formatSpec.getFormatClass()).newInstance();
-=======
       this.streamFormat = (ByteBufferRecordFormat) RecordFormats.create(formatSpec.getName());
->>>>>>> 96ac4bc1
       this.streamFormat.initialize(formatSpec);
     } catch (UnsupportedTypeException e) {
       // this should have been validated up front when schema was set on the stream.
