/*
 * Copyright © 2014 Cask Data, Inc.
 *
 * Licensed under the Apache License, Version 2.0 (the "License"); you may not
 * use this file except in compliance with the License. You may obtain a copy of
 * the License at
 *
 * http://www.apache.org/licenses/LICENSE-2.0
 *
 * Unless required by applicable law or agreed to in writing, software
 * distributed under the License is distributed on an "AS IS" BASIS, WITHOUT
 * WARRANTIES OR CONDITIONS OF ANY KIND, either express or implied. See the
 * License for the specific language governing permissions and limitations under
 * the License.
 */

package co.cask.cdap.explore.service;

import co.cask.cdap.common.conf.CConfiguration;
import co.cask.cdap.common.conf.Constants;
import co.cask.cdap.common.discovery.EndpointStrategy;
import co.cask.cdap.common.discovery.RandomEndpointStrategy;
import co.cask.cdap.common.discovery.TimeLimitEndpointStrategy;
import co.cask.cdap.common.guice.ConfigModule;
import co.cask.cdap.common.guice.DiscoveryRuntimeModule;
import co.cask.cdap.common.guice.IOModule;
import co.cask.cdap.common.guice.LocationRuntimeModule;
import co.cask.cdap.data.runtime.DataFabricModules;
import co.cask.cdap.data.runtime.DataSetServiceModules;
import co.cask.cdap.data.runtime.DataSetsModules;
import co.cask.cdap.data.stream.service.StreamHttpService;
import co.cask.cdap.data.stream.service.StreamServiceRuntimeModule;
import co.cask.cdap.data2.datafabric.dataset.service.DatasetService;
import co.cask.cdap.data2.datafabric.dataset.service.executor.DatasetOpExecutor;
import co.cask.cdap.data2.dataset2.DatasetFramework;
import co.cask.cdap.explore.client.ExploreClient;
import co.cask.cdap.explore.client.ExploreExecutionResult;
import co.cask.cdap.explore.executor.ExploreExecutorService;
import co.cask.cdap.explore.guice.ExploreClientModule;
import co.cask.cdap.explore.guice.ExploreRuntimeModule;
import co.cask.cdap.gateway.auth.AuthModule;
import co.cask.cdap.metrics.guice.MetricsClientRuntimeModule;
import co.cask.cdap.proto.ColumnDesc;
import co.cask.cdap.proto.QueryHandle;
import co.cask.cdap.proto.QueryResult;
import co.cask.cdap.proto.QueryStatus;
import co.cask.tephra.TransactionManager;
import com.google.common.collect.ImmutableList;
import com.google.common.collect.Lists;
import com.google.common.util.concurrent.ListenableFuture;
import com.google.inject.Guice;
import com.google.inject.Injector;
import com.google.inject.Module;
import org.apache.hadoop.conf.Configuration;
import org.apache.twill.discovery.DiscoveryServiceClient;
import org.jboss.netty.handler.codec.http.HttpResponseStatus;
import org.junit.AfterClass;
import org.junit.Assert;
import org.junit.ClassRule;
import org.junit.rules.TemporaryFolder;

import java.io.File;
import java.io.IOException;
import java.net.HttpURLConnection;
import java.net.URL;
import java.sql.SQLException;
import java.util.Iterator;
import java.util.List;
import java.util.Map;
import java.util.concurrent.TimeUnit;
import javax.ws.rs.HttpMethod;

/**
 * Base class for tests that need explore service to be running.
 */
public class BaseHiveExploreServiceTest {
  // Controls for test suite for whether to run BeforeClass/AfterClass
  public static boolean runBefore = true;
  public static boolean runAfter = true;

  protected static TransactionManager transactionManager;
  protected static DatasetFramework datasetFramework;
  protected static DatasetOpExecutor dsOpService;
  protected static DatasetService datasetService;
  protected static ExploreExecutorService exploreExecutorService;
  protected static EndpointStrategy datasetManagerEndpointStrategy;
  protected static ExploreService exploreService;
  protected static StreamHttpService streamHttpService;

  protected static ExploreClient exploreClient;

  protected static Injector injector;

<<<<<<< HEAD
  @ClassRule
  public static TemporaryFolder tmpFolder = new TemporaryFolder();
=======
  protected static void startServices() throws Exception {
    startServices(CConfiguration.create());
  }
>>>>>>> 199579ea

  protected static void startServices(CConfiguration cConf) throws Exception {
    startServices(cConf, false);
  }

  protected static void startServices(CConfiguration cConf, boolean useStandalone) throws Exception {
    if (!runBefore) {
      return;
    }

    Configuration hConf = new Configuration();
    List<Module> modules = useStandalone ? createStandaloneModules(cConf, hConf) : createInMemoryModules(cConf, hConf);
    injector = Guice.createInjector(modules);
    transactionManager = injector.getInstance(TransactionManager.class);
    transactionManager.startAndWait();

    dsOpService = injector.getInstance(DatasetOpExecutor.class);
    dsOpService.startAndWait();

    datasetService = injector.getInstance(DatasetService.class);
    datasetService.startAndWait();

    exploreExecutorService = injector.getInstance(ExploreExecutorService.class);
    exploreExecutorService.startAndWait();

    datasetFramework = injector.getInstance(DatasetFramework.class);

    DiscoveryServiceClient discoveryClient = injector.getInstance(DiscoveryServiceClient.class);
    datasetManagerEndpointStrategy = new TimeLimitEndpointStrategy(
      new RandomEndpointStrategy(discoveryClient.discover(Constants.Service.DATASET_MANAGER)), 1L, TimeUnit.SECONDS);

    exploreClient = injector.getInstance(ExploreClient.class);
    exploreService = injector.getInstance(ExploreService.class);
    Assert.assertTrue(exploreClient.isServiceAvailable());
    streamHttpService = injector.getInstance(StreamHttpService.class);
    streamHttpService.startAndWait();
  }

  @AfterClass
  public static void stopServices() throws Exception {
    if (!runAfter) {
      return;
    }

    streamHttpService.stopAndWait();
    exploreClient.close();
    exploreExecutorService.stopAndWait();
    datasetService.stopAndWait();
    dsOpService.stopAndWait();
    transactionManager.stopAndWait();
  }

  protected static ExploreClient getExploreClient() {
    return exploreClient;
  }

  protected static QueryStatus waitForCompletionStatus(QueryHandle handle, long sleepTime,
                                                       TimeUnit timeUnit, int maxTries)
    throws ExploreException, HandleNotFoundException, InterruptedException, SQLException {
    QueryStatus status;
    int tries = 0;
    do {
      timeUnit.sleep(sleepTime);
      status = exploreService.getStatus(handle);

      if (++tries > maxTries) {
        break;
      }
    } while (!status.getStatus().isDone());
    return status;
  }

  protected static void runCommand(String command, boolean expectedHasResult,
                                   List<ColumnDesc> expectedColumnDescs, List<QueryResult> expectedResults)
    throws Exception {

    ListenableFuture<ExploreExecutionResult> future = exploreClient.submit(command);
    assertStatementResult(future, expectedHasResult, expectedColumnDescs, expectedResults);
  }

  protected static void assertStatementResult(ListenableFuture<ExploreExecutionResult> future,
                                              boolean expectedHasResult, List<ColumnDesc> expectedColumnDescs,
                                              List<QueryResult> expectedResults)
    throws Exception {
    ExploreExecutionResult results = future.get();

    Assert.assertEquals(expectedHasResult, results.hasNext());

    Assert.assertEquals(expectedColumnDescs, results.getResultSchema());
    Assert.assertEquals(expectedResults, trimColumnValues(results));

    results.close();
  }

  protected static List<QueryResult> trimColumnValues(Iterator<QueryResult> results) {
    int i = 0;
    List<QueryResult> newResults = Lists.newArrayList();
    // Max 100 results
    while (results.hasNext() && i < 100) {
      i++;
      QueryResult result = results.next();
      List<Object> newCols = Lists.newArrayList();
      for (Object obj : result.getColumns()) {
        if (obj instanceof String) {
          newCols.add(((String) obj).trim());
        } else if (obj instanceof Double) {
          // NOTE: this means only use 4 decimals for double and float values in test cases
          newCols.add((double) Math.round(((Double) obj).doubleValue() * 10000) / 10000);
        } else {
          newCols.add(obj);
        }
      }
      newResults.add(new QueryResult(newCols));
    }
    return newResults;
  }

  protected static void createStream(String streamName) throws IOException {
    HttpURLConnection urlConn = openStreamConnection(streamName);
    urlConn.setRequestMethod(HttpMethod.PUT);
    Assert.assertEquals(HttpResponseStatus.OK.getCode(), urlConn.getResponseCode());
    urlConn.disconnect();
  }

  protected static void sendStreamEvent(String streamName, Map<String, String> headers, byte[] body)
    throws IOException {
    HttpURLConnection urlConn = openStreamConnection(streamName);
    urlConn.setRequestMethod(HttpMethod.POST);
    urlConn.setDoOutput(true);
    for (Map.Entry<String, String> header : headers.entrySet()) {
      // headers must be prefixed by the stream name, otherwise they are filtered out by the StreamHandler.
      // the handler also strips the stream name from the key before writing it to the stream.
      urlConn.addRequestProperty(streamName + "." + header.getKey(), header.getValue());
    }
    urlConn.getOutputStream().write(body);
    Assert.assertEquals(HttpResponseStatus.OK.getCode(), urlConn.getResponseCode());
    urlConn.disconnect();
  }

  private static HttpURLConnection openStreamConnection(String streamName) throws IOException {
    int port = streamHttpService.getBindAddress().getPort();
    URL url = new URL(String.format("http://127.0.0.1:%d%s/streams/%s",
                                    port, Constants.Gateway.API_VERSION_2, streamName));
    return (HttpURLConnection) url.openConnection();
  }

  private static List<Module> createInMemoryModules(CConfiguration configuration, Configuration hConf) {
    configuration.set(Constants.CFG_DATA_INMEMORY_PERSISTENCE, Constants.InMemoryPersistenceType.MEMORY.name());
    configuration.setBoolean(Constants.Explore.EXPLORE_ENABLED, true);
    configuration.set(Constants.Explore.LOCAL_DATA_DIR,
                      new File(System.getProperty("java.io.tmpdir"), "hive").getAbsolutePath());

    return ImmutableList.of(
      new ConfigModule(configuration, hConf),
      new IOModule(),
      new DiscoveryRuntimeModule().getInMemoryModules(),
      new LocationRuntimeModule().getInMemoryModules(),
      new DataFabricModules().getInMemoryModules(),
      new DataSetsModules().getLocalModule(),
      new DataSetServiceModules().getInMemoryModule(),
      new MetricsClientRuntimeModule().getInMemoryModules(),
      new AuthModule(),
      new ExploreRuntimeModule().getInMemoryModules(),
      new ExploreClientModule(),
      new StreamServiceRuntimeModule().getInMemoryModules()
    );
  }

  // these are needed if we actually want to query streams, as the stream input format looks at the filesystem
  // to figure out splits.
  private static List<Module> createStandaloneModules(CConfiguration cConf, Configuration hConf)
    throws IOException {
    File localDataDir = tmpFolder.newFolder();
    cConf.set(Constants.CFG_LOCAL_DATA_DIR, localDataDir.getAbsolutePath());
    cConf.set(Constants.CFG_DATA_INMEMORY_PERSISTENCE, Constants.InMemoryPersistenceType.LEVELDB.name());
    cConf.setBoolean(Constants.Explore.EXPLORE_ENABLED, true);
    cConf.set(Constants.Explore.LOCAL_DATA_DIR, tmpFolder.newFolder("hive").getAbsolutePath());

    hConf.set(Constants.CFG_LOCAL_DATA_DIR, localDataDir.getAbsolutePath());
    hConf.set(Constants.AppFabric.OUTPUT_DIR, cConf.get(Constants.AppFabric.OUTPUT_DIR));
    hConf.set("hadoop.tmp.dir", new File(localDataDir, cConf.get(Constants.AppFabric.TEMP_DIR)).getAbsolutePath());

    return ImmutableList.of(
      new ConfigModule(cConf, hConf),
      new IOModule(),
      new DiscoveryRuntimeModule().getStandaloneModules(),
      new LocationRuntimeModule().getStandaloneModules(),
      new DataFabricModules().getStandaloneModules(),
      new DataSetsModules().getLocalModule(),
      new DataSetServiceModules().getLocalModule(),
      new MetricsClientRuntimeModule().getStandaloneModules(),
      new AuthModule(),
      new ExploreRuntimeModule().getStandaloneModules(),
      new ExploreClientModule(),
      new StreamServiceRuntimeModule().getStandaloneModules()
    );
  }
}<|MERGE_RESOLUTION|>--- conflicted
+++ resolved
@@ -91,14 +91,12 @@
 
   protected static Injector injector;
 
-<<<<<<< HEAD
   @ClassRule
   public static TemporaryFolder tmpFolder = new TemporaryFolder();
-=======
+
   protected static void startServices() throws Exception {
     startServices(CConfiguration.create());
   }
->>>>>>> 199579ea
 
   protected static void startServices(CConfiguration cConf) throws Exception {
     startServices(cConf, false);
