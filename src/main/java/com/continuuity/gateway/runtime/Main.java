package com.continuuity.gateway.runtime;

import com.continuuity.app.guice.LocationRuntimeModule;
import com.continuuity.common.conf.CConfiguration;
import com.continuuity.common.guice.ConfigModule;
import com.continuuity.common.guice.DiscoveryRuntimeModule;
import com.continuuity.common.guice.IOModule;
import com.continuuity.common.metrics.OverlordMetricsReporter;
import com.continuuity.data.runtime.DataFabricModules;
import com.continuuity.gateway.Gateway;
import com.google.inject.Guice;
import com.google.inject.Injector;

import java.util.concurrent.TimeUnit;

/**
 * Main is a simple class that allows us to launch the Gateway as a standalone
 * program. This is also where we do our runtime injection.
 * <p/>
 */
public class Main {

  /**
   * Our main method.
   *
   * @param args Our command line options
   */
  public static void main(String[] args) {
    // Load our configuration from our resource files
    CConfiguration configuration = CConfiguration.create();

    // Set up our Guice injections
    Injector injector = Guice.createInjector(
<<<<<<< HEAD
      new GatewayModules().getDistributedModules(),
      new DataFabricModules().getDistributedModules(),
      new BigMamaModule(configuration)
    );
=======
        new GatewayModules().getDistributedModules(),
        new DataFabricModules().getDistributedModules(),
        new ConfigModule(configuration),
        new IOModule(),
        new LocationRuntimeModule().getDistributedModules(),
        new DiscoveryRuntimeModule().getDistributedModules()
        );
>>>>>>> 9f6f417e

    // Get our fully wired Gateway
    Gateway theGateway = injector.getInstance(Gateway.class);

    // Now, initialize the Gateway
    try {

      // enable metrics for this JVM. Note this may only be done once
      // per JVM, hence we do it only in the gateway.Main.
      OverlordMetricsReporter.enable(1, TimeUnit.SECONDS, configuration);

      // Start the gateway!
      theGateway.start(null, configuration);

    } catch (Exception e) {
      e.printStackTrace();
      System.exit(-1);
    }

  }

} // End of Main
<|MERGE_RESOLUTION|>--- conflicted
+++ resolved
@@ -31,12 +31,6 @@
 
     // Set up our Guice injections
     Injector injector = Guice.createInjector(
-<<<<<<< HEAD
-      new GatewayModules().getDistributedModules(),
-      new DataFabricModules().getDistributedModules(),
-      new BigMamaModule(configuration)
-    );
-=======
         new GatewayModules().getDistributedModules(),
         new DataFabricModules().getDistributedModules(),
         new ConfigModule(configuration),
@@ -44,7 +38,6 @@
         new LocationRuntimeModule().getDistributedModules(),
         new DiscoveryRuntimeModule().getDistributedModules()
         );
->>>>>>> 9f6f417e
 
     // Get our fully wired Gateway
     Gateway theGateway = injector.getInstance(Gateway.class);
