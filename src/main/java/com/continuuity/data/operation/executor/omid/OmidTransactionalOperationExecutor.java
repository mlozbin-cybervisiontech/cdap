/**
 * Copyright (C) 2012 Continuuity, Inc.
 */
package com.continuuity.data.operation.executor.omid;

import com.continuuity.api.data.OperationException;
import com.continuuity.api.data.OperationResult;
import com.continuuity.common.metrics.CMetrics;
import com.continuuity.common.metrics.MetricType;
import com.continuuity.common.utils.ImmutablePair;
import com.continuuity.data.metadata.MetaDataEntry;
import com.continuuity.data.metadata.MetaDataStore;
import com.continuuity.data.metadata.SerializingMetaDataStore;
import com.continuuity.data.operation.ClearFabric;
import com.continuuity.data.operation.CompareAndSwap;
import com.continuuity.data.operation.Delete;
import com.continuuity.data.operation.Increment;
import com.continuuity.data.operation.OpenTable;
import com.continuuity.data.operation.OperationContext;
import com.continuuity.data.operation.Read;
import com.continuuity.data.operation.ReadAllKeys;
import com.continuuity.data.operation.ReadColumnRange;
import com.continuuity.data.operation.StatusCode;
import com.continuuity.data.operation.Write;
import com.continuuity.data.operation.WriteOperation;
import com.continuuity.data.operation.WriteOperationComparator;
import com.continuuity.data.operation.executor.ReadPointer;
import com.continuuity.data.operation.executor.Transaction;
import com.continuuity.data.operation.executor.TransactionalOperationExecutor;
import com.continuuity.data.operation.ttqueue.DequeueResult;
import com.continuuity.data.operation.ttqueue.EnqueueResult;
import com.continuuity.data.operation.ttqueue.QueueAck;
import com.continuuity.data.operation.ttqueue.QueueAdmin;
import com.continuuity.data.operation.ttqueue.QueueAdmin.GetGroupID;
import com.continuuity.data.operation.ttqueue.QueueConsumer;
import com.continuuity.data.operation.ttqueue.QueueDequeue;
import com.continuuity.data.operation.ttqueue.QueueEnqueue;
import com.continuuity.data.operation.ttqueue.QueueFinalize;
import com.continuuity.data.operation.ttqueue.QueueProducer;
import com.continuuity.data.operation.ttqueue.TTQueue;
import com.continuuity.data.operation.ttqueue.TTQueueTable;
import com.continuuity.data.table.OVCTableHandle;
import com.continuuity.data.table.OrderedVersionedColumnarTable;
import com.google.common.base.Objects;
import com.google.common.collect.Maps;
import com.google.inject.Inject;
import com.google.inject.Singleton;
import com.yammer.metrics.core.MetricName;
import org.apache.hadoop.hbase.util.Bytes;
import org.slf4j.Logger;
import org.slf4j.LoggerFactory;

import java.util.ArrayList;
import java.util.Collections;
import java.util.List;
import java.util.Map;
import java.util.concurrent.ConcurrentHashMap;
import java.util.concurrent.ConcurrentMap;
import java.util.concurrent.ConcurrentSkipListMap;

import static com.continuuity.data.operation.ttqueue.QueueAdmin.GetQueueInfo;
import static com.continuuity.data.operation.ttqueue.QueueAdmin.QueueInfo;

/**
 * Implementation of an {@link com.continuuity.data.operation.executor.OperationExecutor}
 * that executes all operations within Omid-style transactions.
 *
 * See https://github.com/yahoo/omid/ for more information on the Omid design.
 */
@Singleton
public class OmidTransactionalOperationExecutor
  implements TransactionalOperationExecutor {

  private static final Logger Log
    = LoggerFactory.getLogger(OmidTransactionalOperationExecutor.class);

  public String getName() {
    return "omid(" + tableHandle.getName() + ")";
  }

  /**
   * The Transaction Oracle used by this executor instance.
   */
  @Inject
  TransactionOracle oracle;

  /**
   * The {@link OVCTableHandle} handle used to get references to tables.
   */
  @Inject
  OVCTableHandle tableHandle;

  private OrderedVersionedColumnarTable metaTable;
  private OrderedVersionedColumnarTable randomTable;

  private MetaDataStore metaStore;

  private TTQueueTable queueTable;
  private TTQueueTable streamTable;

  public static boolean DISABLE_QUEUE_PAYLOADS = false;

  static int MAX_DEQUEUE_RETRIES = 200;
  static long DEQUEUE_RETRY_SLEEP = 5;

  // Metrics

  /* -------------------  data fabric system metrics ---------------- */
  private CMetrics cmetric = new CMetrics(MetricType.System);

  private static final String METRIC_PREFIX = "omid-opex-";

  public static final String NUMOPS_METRIC_SUFFIX = "-numops";
  public static final String REQ_TYPE_READ_ALL_KEYS_NUM_OPS = METRIC_PREFIX + "ReadAllKeys" + NUMOPS_METRIC_SUFFIX;
  public static final String REQ_TYPE_READ_NUM_OPS = METRIC_PREFIX + "Read" + NUMOPS_METRIC_SUFFIX;
  public static final String REQ_TYPE_READ_COLUMN_RANGE_NUM_OPS =
    METRIC_PREFIX + "ReadColumnRange" + NUMOPS_METRIC_SUFFIX;
  public static final String REQ_TYPE_CLEAR_FABRIC_NUM_OPS = METRIC_PREFIX + "ClearFabric" + NUMOPS_METRIC_SUFFIX;
  public static final String REQ_TYPE_WRITE_OPERATION_BATCH_NUM_OPS =
    METRIC_PREFIX + "WriteOperationBatch" + NUMOPS_METRIC_SUFFIX;
  public static final String REQ_TYPE_WRITE_NUM_OPS = METRIC_PREFIX + "Write" + NUMOPS_METRIC_SUFFIX;
  public static final String REQ_TYPE_DELETE_NUM_OPS = METRIC_PREFIX + "Delete" + NUMOPS_METRIC_SUFFIX;
  public static final String REQ_TYPE_INCREMENT_NUM_OPS = METRIC_PREFIX + "Increment" + NUMOPS_METRIC_SUFFIX;
  public static final String REQ_TYPE_COMPARE_AND_SWAP_NUM_OPS =
    METRIC_PREFIX + "CompareAndSwap" + NUMOPS_METRIC_SUFFIX;
  public static final String REQ_TYPE_QUEUE_ENQUEUE_NUM_OPS = METRIC_PREFIX + "QueueEnqueue" + NUMOPS_METRIC_SUFFIX;
  public static final String REQ_TYPE_QUEUE_ACK_NUM_OPS = METRIC_PREFIX + "QueueAck" + NUMOPS_METRIC_SUFFIX;
  public static final String REQ_TYPE_QUEUE_DEQUEUE_NUM_OPS = METRIC_PREFIX + "QueueDequeue" + NUMOPS_METRIC_SUFFIX;
  public static final String REQ_TYPE_GET_GROUP_ID_NUM_OPS = METRIC_PREFIX + "GetGroupID" + NUMOPS_METRIC_SUFFIX;
  public static final String REQ_TYPE_GET_QUEUE_INFO_NUM_OPS = METRIC_PREFIX + "GetQueueInfo" + NUMOPS_METRIC_SUFFIX;
  public static final String REQ_TYPE_START_TRANSACTION_NUM_OPS =
    METRIC_PREFIX + "StartTransaction" + NUMOPS_METRIC_SUFFIX;
  public static final String REQ_TYPE_COMMIT_TRANSACTION_NUM_OPS =
    METRIC_PREFIX + "CommitTransaction" + NUMOPS_METRIC_SUFFIX;
  public static final String REQ_TYPE_QUEUE_CONFIGURE_NUM_OPS =
    METRIC_PREFIX + "QueueConfigure" + NUMOPS_METRIC_SUFFIX;

  public static final String LATENCY_METRIC_SUFFIX = "-latency";
  public static final String REQ_TYPE_READ_ALL_KEYS_LATENCY = METRIC_PREFIX + "ReadAllKeys" + LATENCY_METRIC_SUFFIX;
  public static final String REQ_TYPE_READ_LATENCY = METRIC_PREFIX + "Read" + LATENCY_METRIC_SUFFIX;
  public static final String REQ_TYPE_READ_COLUMN_RANGE_LATENCY =
    METRIC_PREFIX + "ReadColumnRange" + LATENCY_METRIC_SUFFIX;
  public static final String REQ_TYPE_CLEAR_FABRIC_LATENCY = METRIC_PREFIX + "ClearFabric" + LATENCY_METRIC_SUFFIX;
  public static final String REQ_TYPE_WRITE_OPERATION_BATCH_LATENCY =
    METRIC_PREFIX + "WriteOperationBatch" + LATENCY_METRIC_SUFFIX;
  public static final String REQ_TYPE_WRITE_LATENCY = METRIC_PREFIX + "Write" + LATENCY_METRIC_SUFFIX;
  public static final String REQ_TYPE_DELETE_LATENCY = METRIC_PREFIX + "Delete" + LATENCY_METRIC_SUFFIX;
  public static final String REQ_TYPE_INCREMENT_LATENCY = METRIC_PREFIX + "Increment" + LATENCY_METRIC_SUFFIX;
  public static final String REQ_TYPE_COMPARE_AND_SWAP_LATENCY =
    METRIC_PREFIX + "CompareAndSwap" + LATENCY_METRIC_SUFFIX;
  public static final String REQ_TYPE_QUEUE_ENQUEUE_LATENCY = METRIC_PREFIX + "QueueEnqueue" + LATENCY_METRIC_SUFFIX;
  public static final String REQ_TYPE_QUEUE_ACK_LATENCY = METRIC_PREFIX + "QueueAck" + LATENCY_METRIC_SUFFIX;
  public static final String REQ_TYPE_QUEUE_DEQUEUE_LATENCY = METRIC_PREFIX + "QueueDequeue" + LATENCY_METRIC_SUFFIX;
  public static final String REQ_TYPE_GET_GROUP_ID_LATENCY = METRIC_PREFIX + "GetGroupID" + LATENCY_METRIC_SUFFIX;
  public static final String REQ_TYPE_GET_QUEUE_INFO_LATENCY = METRIC_PREFIX + "GetQueueInfo" + LATENCY_METRIC_SUFFIX;
  public static final String REQ_TYPE_QUEUE_CONFIGURE_LATENCY = METRIC_PREFIX + "QueueConfigure" + LATENCY_METRIC_SUFFIX;

  private void incMetric(String metric) {
    cmetric.meter(metric, 1);
  }

  private long begin() {
    return System.currentTimeMillis();
  }

<<<<<<< HEAD
  private long begin() { return System.currentTimeMillis(); }
  private void end(String requestType, long beginning) {
    cmetric.histogram(METRIC_PREFIX + requestType + "-latency",
                      System.currentTimeMillis() - beginning);
=======
  private void end(String metric, long beginning) {
    cmetric.histogram(metric, System.currentTimeMillis() - beginning);
>>>>>>> d7d4043d
  }

  /* -------------------  (interstitial) queue metrics ---------------- */
  private ConcurrentMap<String, CMetrics> queueMetrics =
    new ConcurrentHashMap<String, CMetrics>();

  private CMetrics getQueueMetric(String group) {
    CMetrics metric = queueMetrics.get(group);
    if (metric == null) {
      queueMetrics.putIfAbsent(group,
                               new CMetrics(MetricType.FlowSystem, group));
      metric = queueMetrics.get(group);
      Log.trace("Created new CMetrics for group '" + group + "'.");
      // System.err.println("Created new CMetrics for group '" + group + "'.");
    }
    return metric;
  }

  private ConcurrentMap<byte[], ImmutablePair<String, String>>
    queueMetricNames = new ConcurrentSkipListMap<byte[],
    ImmutablePair<String, String>>(Bytes.BYTES_COMPARATOR);

  private ImmutablePair<String, String> getQueueMetricNames(byte[] queue) {
    ImmutablePair<String, String> names = queueMetricNames.get(queue);
    if (names == null) {
      String name = new String(queue).replace(":", "");
      queueMetricNames.putIfAbsent(queue, new ImmutablePair<String, String>
        ("q.enqueue." + name, "q.ack." + name));
      names = queueMetricNames.get(queue);
      Log.trace("using metric name '" + names.getFirst() + "' and '"
                  + names.getSecond() + "' for queue '" + new String(queue) + "'");
      //System.err.println("using metric name '" + names.getFirst() + "' and '"
      //    + names.getSecond() + "' for queue '" + new String(queue) + "'");
    }
    return names;
  }

  private void enqueueMetric(byte[] queue, QueueProducer producer) {
    if (producer != null && producer.getProducerName() != null) {
      String metricName = getQueueMetricNames(queue).getFirst();
      getQueueMetric(producer.getProducerName()).meter(metricName, 1);
    }
  }

  private void ackMetric(byte[] queue, QueueConsumer consumer) {
    if (consumer != null && consumer.getGroupName() != null) {
      String metricName = getQueueMetricNames(queue).getSecond();
      getQueueMetric(consumer.getGroupName()).meter(metricName, 1);
    }
  }


  /* -------------------  (global) stream metrics ---------------- */
  private CMetrics streamMetric = // we use a global flow group
    new CMetrics(MetricType.FlowSystem, "-.-.-.-.-.0");

  private ConcurrentMap<byte[], ImmutablePair<String, String>>
    streamMetricNames = new ConcurrentSkipListMap<byte[],
    ImmutablePair<String, String>>(Bytes.BYTES_COMPARATOR);

  private ImmutablePair<String, String> getStreamMetricNames(byte[] stream) {
    ImmutablePair<String, String> names = streamMetricNames.get(stream);
    if (names == null) {
      String name = new String(stream).replace(":", "");
      streamMetricNames.putIfAbsent(stream, new ImmutablePair<String, String>(
        "stream.enqueue." + name, "stream.storage." + name));
      names = streamMetricNames.get(stream);
      Log.trace("using metric name '" + names.getFirst() + "' and '"
                  + names.getSecond() + "' for stream '" + new String(stream) + "'");
      //System.err.println("using metric name '" + names.getFirst() + "' and '"
      //    + names.getSecond() + "' for stream '" + new String(stream) + "'");
    }
    return names;
  }

  private boolean isStream(byte[] queueName) {
    return Bytes.startsWith(queueName, TTQueue.STREAM_NAME_PREFIX);
  }

  private int streamSizeEstimate(byte[] streamName, byte[] data) {
    // assume HBase uses space for the stream name, the data, and some metadata
    return streamName.length + data.length + 50;
  }

  private void streamMetric(byte[] streamName, byte[] data) {
    ImmutablePair<String, String> names = getStreamMetricNames(streamName);
    streamMetric.meter(names.getFirst(), 1);
    streamMetric.meter(names.getSecond(), streamSizeEstimate(streamName, data));
  }

  // By using this we reduce amount of strings to concat for super-freq operations, which (shown in tests) reduces
  // mem allocation by at least 10% and cpu time by at least 10% at the moment of change
  private CMetrics dataSetReadMetric = // we use a global flow group
    new CMetrics(MetricType.FlowSystem, "-.-.-.-.-.0") {
      @Override
      protected MetricName getMetricName(Class<?> scope, String metricName) {
        return super.getMetricName(scope, "dataset.read." + metricName);
      }
    };

  private CMetrics dataSetWriteMetric = // we use a global flow group
    new CMetrics(MetricType.FlowSystem, "-.-.-.-.-.0") {
      @Override
      protected MetricName getMetricName(Class<?> scope, String metricName) {
        return super.getMetricName(scope, "dataset.write." + metricName);
      }
    };

  private CMetrics dataSetStorageMetric = // we use a global flow group
    new CMetrics(MetricType.FlowSystem, "-.-.-.-.-.0") {
      @Override
      protected MetricName getMetricName(Class<?> scope, String metricName) {
        return super.getMetricName(scope, "dataset.storage." + metricName);
      }
    };

  private void dataSetMetric_read(String dataSetName) {
    dataSetReadMetric.meter(dataSetName == null ? "null" : dataSetName, 1);
  }

  private void dataSetMetric_write(String dataSetName, int dataSize) {
    dataSetWriteMetric.meter(dataSetName == null ? "null" : dataSetName, 1);
    dataSetStorageMetric.meter(dataSetName == null ? "null" : dataSetName, dataSize);
  }

  /* -------------------  end metrics ---------------- */

  // named table management

  // a map of logical table name to existing <real name, table>, caches
  // the meta data store and the ovc table handle
  // there are three possible states for a table:
  // 1. table does not exist or is not known -> no entry
  // 2. table is being created -> entry with real name, but null for the table
  // 3. table is known -> entry with name and table
  ConcurrentMap<ImmutablePair<String,String>,
    ImmutablePair<byte[], OrderedVersionedColumnarTable>> namedTables;

  // method to find - and if necessary create - a table
  OrderedVersionedColumnarTable findRandomTable(OperationContext context, String name) throws OperationException {

    // check whether it is one of the default tables these are always
    // pre-loaded at initializaton and we can just return them
    if (null == name)
      return this.randomTable;
    if ("meta".equals(name))
      return this.metaTable;

    // look up table in in-memory map. if this returns:
    // an actual name and OVCTable, return that OVCTable
    ImmutablePair<String, String> tableKey = new
      ImmutablePair<String, String>(context.getAccount(), name);
    ImmutablePair<byte[], OrderedVersionedColumnarTable> nameAndTable =
      this.namedTables.get(tableKey);
    if (nameAndTable != null) {
      if (nameAndTable.getSecond() != null)
        return nameAndTable.getSecond();

      // an actual name and null for the table, then sleep/repeat until the look
      // up returns non-null for the table. This is the case when some other
      // thread in the same process has generated an actual name and is in the
      // process of creating that table.
      return waitForTableToMaterialize(tableKey);
    }
    // null: then this table has not been opened by any thread in this
    // process. In this case:
    // Read the meta data for the logical name from MDS.
    MetaDataEntry meta = this.metaStore.get(
      context, context.getAccount(), null, "namedTable", name);
    if (null != meta) {
      return waitForTableToMaterializeInMeta(context, name, meta);

      // Null: Nobody has started to create this.
    } else {
      // Generate a new actual name, and write that name with status Pending
      // to MDS in a Compare-and-Swap operation
      byte[] actualName = generateActualName(context, name);
      MetaDataEntry newMeta = new MetaDataEntry(context.getAccount(), null,
                                                "namedTable", name);
      newMeta.addField("actual", actualName);
      newMeta.addField("status", "pending");
      try {
        this.metaStore.add(context, newMeta);
      } catch (OperationException e) {
        if (e.getStatus() == StatusCode.WRITE_CONFLICT) {
          // If C-a-S failed with write conflict, then some other process (or
          // thread) has concurrently attempted the same and wins.
          return waitForTableToMaterializeInMeta(context, name, newMeta);
        }
        else throw e;
      }
      //C-a-S succeeded, add <actual name, null> to MEM to inform other threads
      //in this process to wait (no other thread could have updated in the
      //    mean-time without updating MDS)
      this.namedTables.put(tableKey,
                           new ImmutablePair<byte[], OrderedVersionedColumnarTable>(
                             actualName, null));

      //Create a new actual table for the actual name. This should never fail.
      OrderedVersionedColumnarTable table =
        getTableHandle().getTable(actualName);

      // Update MDS with the new status Ready. This can be an ordinary Write
      newMeta.addField("status", "ready");
      this.metaStore.update(context, newMeta);

      // because all others are waiting.
      // Update MEM with the actual created OVCTable.
      this.namedTables.put(tableKey,
                           new ImmutablePair<byte[], OrderedVersionedColumnarTable>(
                             actualName, table));
      //Return the created table.
      return table;
    }
  }

  private byte[] generateActualName(OperationContext context, String name) {
    // TODO make this generate a new id every time it is called
    return ("random_" + context.getAccount() + "_" + name).getBytes();
  }

  private OrderedVersionedColumnarTable waitForTableToMaterialize(ImmutablePair<String, String> tableKey) {
    while (true) {
      ImmutablePair<byte[], OrderedVersionedColumnarTable> nameAndTable =
        this.namedTables.get(tableKey);
      if (nameAndTable == null) {
        throw new RuntimeException("In-memory entry went from non-null to null " +
                                     "for named table \"" + tableKey.getSecond() + "\"");
      }
      if (nameAndTable.getSecond() != null) {
        return nameAndTable.getSecond();
      }
      // sleep a little
      try {
        Thread.sleep(50);
      } catch (InterruptedException e) {
        // what the heck should I do?
      }
    }
    // TODO should this time out after some time or number of attempts?
  }

  OrderedVersionedColumnarTable waitForTableToMaterializeInMeta(OperationContext context,
                                                                String name,
                                                                MetaDataEntry meta)
    throws OperationException {

    while(true) {
      // If this returns: An actual name and status Ready: The table is ready
      // to use, open the table, add it to MEM and return it
      if ("ready".equals(meta.getTextField("status"))) {
        byte[] actualName = meta.getBinaryField("actual");
        if (actualName == null)
          throw new RuntimeException("Encountered meta data entry of type " +
                                       "\"namedTable\" without actual name for table name \"" +
                                       name +"\".");
        OrderedVersionedColumnarTable table =
          getTableHandle().getTable(actualName);
        if (table == null)
          throw new RuntimeException("table handle \"" + getTableHandle()
            .getName() + "\": getTable returned null for actual table name "
                                       + "\"" + new String(actualName) + "\"");

        // update MEM. This can be ordinary put, because even if some other
        // thread updated it in the meantime, it would have put the same table.
        ImmutablePair<String, String> tableKey = new
          ImmutablePair<String, String>(context.getAccount(), name);
        this.namedTables.put(tableKey,
                             new ImmutablePair<byte[], OrderedVersionedColumnarTable>(
                               actualName, table));
        return table;
      }
      // An actual name and status Pending: The table is being created. Loop
      // and repeat MDS read until status is Ready and see previous case
      else if (!"pending".equals(meta.getTextField("status"))) {
        throw new RuntimeException("Found meta data entry with unkown status " +
                                     Objects.toStringHelper(meta.getTextField("status")));
      }

      // sleep a little
      try {
        Thread.sleep(50);
      } catch (InterruptedException e) {
        // what the heck should I do?
      }

      // reread the meta data, hopefully it has changed to ready
      meta = this.metaStore.get(
        context, context.getAccount(), null, "namedTable", name);
      if (meta == null) {
        // this should never happen - we only enter this method in two cases:
        // 1. there is already an entry, but it might be pending
        // 2. we encountered a read conflict when attempting to create it
        //    - hence this get must see that conflicting write
        // TODO what if someone deleted it after the write conflict happened?
        // TODO what if the write conflict was caused by a delete?
        throw new RuntimeException("Meta data entry went from non-null to null " +
                                     "for table \"" + name + "\"");
      }
      // TODO should this time out after some time or number of attempts?
    }
  }

  // Single reads

  @Override
  public OperationResult<List<byte[]>> execute(OperationContext context,
                                               ReadAllKeys readKeys)
    throws OperationException {
    return execute(context, null, readKeys);
  }

  @Override
  public OperationResult<List<byte[]>> execute(OperationContext context,
                                               Transaction transaction,
                                               ReadAllKeys readKeys)
    throws OperationException {

    initialize();
    incMetric(REQ_TYPE_READ_ALL_KEYS_NUM_OPS);
    long begin = begin();
    OrderedVersionedColumnarTable table = this.findRandomTable(context, readKeys.getTable());
    ReadPointer pointer =
      transaction == null ? this.oracle.getReadPointer() : transaction.getReadPointer();
    List<byte[]> result = table.getKeys(readKeys.getLimit(), readKeys.getOffset(), pointer);
    end(REQ_TYPE_READ_ALL_KEYS_LATENCY, begin);
    dataSetMetric_read(readKeys.getMetricName());
    return new OperationResult<List<byte[]>>(result);
  }

  @Override
  public OperationResult<Map<byte[], byte[]>> execute(OperationContext context,
                                                      Read read)
    throws OperationException {
    return execute(context, null, read);
  }

  @Override
  public OperationResult<Map<byte[], byte[]>> execute(OperationContext context,
                                                      Transaction transaction,
                                                      Read read)
    throws OperationException {
    initialize();
    incMetric(REQ_TYPE_READ_NUM_OPS);
    long begin = begin();
    OrderedVersionedColumnarTable table = this.findRandomTable(context, read.getTable());
    ReadPointer pointer =
      transaction == null ? this.oracle.getReadPointer() : transaction.getReadPointer();
    OperationResult<Map<byte[], byte[]>> result =
      table.get(read.getKey(), read.getColumns(), pointer);
    end(REQ_TYPE_READ_LATENCY, begin);
    dataSetMetric_read(read.getMetricName());
    return result;
  }

  @Override
  public OperationResult<Map<byte[], byte[]>> execute(OperationContext context,
                                                      ReadColumnRange readColumnRange)
    throws OperationException {
    return execute(context, null, readColumnRange);
  }

  @Override
  public OperationResult<Map<byte[], byte[]>> execute(OperationContext context,
                                                      Transaction transaction,
                                                      ReadColumnRange readColumnRange)
    throws OperationException {

    initialize();
    incMetric(REQ_TYPE_READ_COLUMN_RANGE_NUM_OPS);
    long begin = begin();
    OrderedVersionedColumnarTable table =
      this.findRandomTable(context, readColumnRange.getTable());
    ReadPointer pointer =
      transaction == null ? this.oracle.getReadPointer() : transaction.getReadPointer();
    OperationResult<Map<byte[], byte[]>> result = table.get(
      readColumnRange.getKey(), readColumnRange.getStartColumn(),
      readColumnRange.getStopColumn(), readColumnRange.getLimit(),
      pointer);
    end(REQ_TYPE_READ_COLUMN_RANGE_LATENCY, begin);
    dataSetMetric_read(readColumnRange.getMetricName());
    return result;
  }

  // Administrative calls

  @Override
  public void execute(OperationContext context,
                      ClearFabric clearFabric) throws OperationException {
    initialize();
    incMetric(REQ_TYPE_CLEAR_FABRIC_NUM_OPS);
    long begin = begin();
    if (clearFabric.shouldClearData()) this.randomTable.clear();
    if (clearFabric.shouldClearTables()) {
      List<MetaDataEntry> entries = this.metaStore.list(
        context, context.getAccount(), null, "namedTable", null);
      for (MetaDataEntry entry : entries) {
        String name = entry.getId();
        OrderedVersionedColumnarTable table = findRandomTable(context, name);
        table.clear();
        this.namedTables.remove(new ImmutablePair<String,
          String>(context.getAccount(),name));
        this.metaStore.delete(context, entry.getAccount(),
                              entry.getApplication(), entry.getType(), entry.getId());
      }
    }
    if (clearFabric.shouldClearMeta()) this.metaTable.clear();
    if (clearFabric.shouldClearQueues()) this.queueTable.clear();
    if (clearFabric.shouldClearStreams()) this.streamTable.clear();
    end(REQ_TYPE_CLEAR_FABRIC_LATENCY, begin);
  }

  @Override
  public void execute(OperationContext context, OpenTable openTable)
    throws OperationException {
    initialize();
    findRandomTable(context, openTable.getTableName());
  }

  // Write batches

  @Override
  public void commit(OperationContext context, List<WriteOperation> writes)
    throws OperationException {
    initialize();
    incMetric(REQ_TYPE_WRITE_OPERATION_BATCH_NUM_OPS);
    long begin = begin();
    cmetric.meter(METRIC_PREFIX + "WriteOperationBatch_NumReqs", writes.size());
    commit(context, startTransaction(), writes);
    end(REQ_TYPE_WRITE_OPERATION_BATCH_LATENCY, begin);
  }

  @Override
  public Transaction startTransaction(OperationContext context)
    throws OperationException {
    return this.startTransaction();
  }

  @Override
  public Transaction execute(OperationContext context,
                             Transaction transaction,
                             List<WriteOperation> writes) throws OperationException {
    // make sure we have a transaction
    if (transaction == null) {
      transaction = startTransaction();
    }

    // TODO should we add an empty batch of undos to the transaction in oracle?
    // TODO That would update the timestamp of the transaction and prevent it from time out
    if (writes.isEmpty()) {
      return transaction;
    }

    // Re-order operations (create a copy for now)
    List<WriteOperation> orderedWrites = new ArrayList<WriteOperation>(writes);
    Collections.sort(orderedWrites, new WriteOperationComparator());

    // Execute operations
    List<Undo> undos = new ArrayList<Undo>(writes.size());

    boolean abort = false;
    WriteTransactionResult writeTxReturn = null;
    for (WriteOperation write : orderedWrites) {

      writeTxReturn = dispatchWrite(context, write, transaction);

      if (!writeTxReturn.success) {
        // Write operation failed
        cmetric.meter(METRIC_PREFIX + "WriteOperationBatch_FailedWrites", 1);
        abort = true;
        break;
      } else {
        // Write was successful.  Store undo if we need to abort and continue
        undos.addAll(writeTxReturn.undos);
      }
    }

    // whether success or not, we must notify the oracle of all operations
    if (!undos.isEmpty()) {
      addToTransaction(transaction, undos);
    }

    // if any write failed, abort the transaction
    if (abort) {
      abort(context, transaction);
      throw new OmidTransactionException(
        writeTxReturn.statusCode, writeTxReturn.message);
    }
    return transaction; // TODO auto generated body
  }

  @Override
  public void commit(OperationContext context,
                     Transaction transaction)
    throws OperationException {

    // attempt to commit in Oracle
    TransactionResult txResult = commitTransaction(transaction);
    if (!txResult.isSuccess()) {
      // make sure to emit the metric for failed commits
      cmetric.meter(METRIC_PREFIX + "WriteOperationBatch_FailedCommits", 1);

      // attempt to ubdo all the writes of the transaction
      // (transaction is already marked as invalid in oracle)
      attemptUndo(context, transaction, txResult.getUndos());

      throw new OmidTransactionException(StatusCode.WRITE_CONFLICT,
                                         "Commit of transaction failed, transaction aborted");
    }
    // Commit was successful.

    // TODO this must go away with the new queue implementation
    // If the transaction did a queue ack, finalize it
    QueueFinalize finalize = txResult.getFinalize();
    if (finalize != null) {
      finalize.execute(getQueueTable(finalize.getQueueName()), transaction.getWriteVersion());
    }

    // emit metrics for the transaction and the queues/streams involved
    cmetric.meter(
      METRIC_PREFIX + "WriteOperationBatch_SuccessfulTransactions", 1);
    // for each queue operation (enqueue or ack)
    for (Undo undo : txResult.getUndos()) {
      if (undo instanceof QueueUndo.QueueUnenqueue) {
        QueueUndo.QueueUnenqueue unenqueue = (QueueUndo.QueueUnenqueue)undo;
        QueueProducer producer = unenqueue.producer;
        enqueueMetric(unenqueue.queueName, producer);
        if (isStream(unenqueue.queueName))
          streamMetric(unenqueue.queueName, unenqueue.data);
      } else if (undo instanceof QueueUndo.QueueUnack) {
        QueueUndo.QueueUnack unack = (QueueUndo.QueueUnack)undo;
        QueueConsumer consumer = unack.consumer;
        ackMetric(unack.queueName, consumer);
      }
    }
    // done
  }

  @Override
  public void commit(OperationContext context,
                     Transaction transaction,
                     List<WriteOperation> writes) throws OperationException {
    transaction = execute(context, transaction, writes);
    commit(context, transaction);
  }

  @Override
  public void abort(OperationContext context, Transaction transaction) throws OperationException {
    // abort transaction in oracle, that returns the undos to be performed
    TransactionResult txResult = abortTransaction(transaction);
    // attempt to ubdo all the writes of the transaction
    // (transaction is already marked as invalid in oracle)
    attemptUndo(context, transaction, txResult.getUndos());
  }

  @Override
  public Map<byte[], Long> increment(OperationContext context,
                                     Increment increment) throws
    OperationException {
    // start transaction, execute increment, commit transaction, return result
    Transaction tx = startTransaction();
    Map<byte[], Long> result = increment(context, tx, increment);
    commit(context, tx);
    return result;
  }

  @Override
  public Map<byte[], Long> increment(OperationContext context,
                                     Transaction transaction,
                                     Increment increment) throws OperationException {
    // if a null transaction is passed in,
    // call the companion method that wraps this into a new transaction
    if (transaction == null) {
      return increment(context, increment);
    }

    WriteTransactionResult writeTxReturn = write(context, increment, transaction);
    List<Undo> undos = writeTxReturn.undos;
    // whether success or not, we must notify the oracle of all operations
    if (null != undos && !undos.isEmpty()) {
      addToTransaction(transaction, undos);
    }
    if (writeTxReturn.success) {
      // increment was successful. the return value is in the write transaction result
      return writeTxReturn.incrementResult;
    } else {
      // operation failed
      cmetric.meter(METRIC_PREFIX + "WriteOperationBatch_FailedWrites", 1);
      abort(context, transaction);
      throw new OmidTransactionException(writeTxReturn.statusCode, writeTxReturn.message);
    }
  }

  public OVCTableHandle getTableHandle() {
    return this.tableHandle;
  }

  static final List<Undo> noUndos = Collections.emptyList();

  class WriteTransactionResult {
    final boolean success;
    final int statusCode;
    final String message;
    final List<Undo> undos;
    Map<byte[], Long> incrementResult;

    WriteTransactionResult(boolean success, int status, String message, List<Undo> undos) {
      this.success = success;
      this.statusCode = status;
      this.message = message;
      this.undos = undos;
    }

    // successful, one delete to undo
    WriteTransactionResult(Undo undo) {
      this(true, StatusCode.OK, null, Collections.singletonList(undo));
    }

    // successful increment, one delete to undo
    WriteTransactionResult(Undo undo, Map<byte[], Long> incrementResult) {
      this(true, StatusCode.OK, null, Collections.singletonList(undo));
      this.incrementResult = incrementResult;
    }

    // failure with status code and message, nothing to undo
    WriteTransactionResult(int status, String message) {
      this(false, status, message, noUndos);
    }
  }

  /**
   * Actually perform the various write operations.
   */
  private WriteTransactionResult dispatchWrite(
    OperationContext context, WriteOperation write,
    Transaction transaction) throws OperationException {
    if (write instanceof Write) {
      return write(context, (Write)write, transaction);
    } else if (write instanceof Delete) {
      return write(context, (Delete)write, transaction);
    } else if (write instanceof Increment) {
      return write(context, (Increment)write, transaction);
    } else if (write instanceof CompareAndSwap) {
      return write(context, (CompareAndSwap)write, transaction);
    } else if (write instanceof QueueEnqueue) {
      return write((QueueEnqueue)write, transaction);
    } else if (write instanceof QueueAck) {
      return write((QueueAck)write, transaction);
    }
    return new WriteTransactionResult(StatusCode.INTERNAL_ERROR,
                                      "Unknown write operation " + write.getClass().getName());
  }

  WriteTransactionResult write(OperationContext context, Write write, Transaction transaction)
    throws OperationException {
    initialize();
    incMetric(REQ_TYPE_WRITE_NUM_OPS);
    long begin = begin();
    OrderedVersionedColumnarTable table = this.findRandomTable(context, write.getTable());
    table.put(write.getKey(), write.getColumns(), transaction.getWriteVersion(), write.getValues());
    end(REQ_TYPE_WRITE_LATENCY, begin);
    dataSetMetric_write(write.getMetricName(), write.getSize());
//    return new WriteTransactionResult(new Delete(write.getTable(), write.getKey(), write.getColumns()));
    return new WriteTransactionResult(new UndoWrite(write.getTable(), write.getKey(), write.getColumns()));
  }

  WriteTransactionResult write(OperationContext context, Delete delete,
                               Transaction transaction) throws OperationException {
    initialize();
    incMetric(REQ_TYPE_DELETE_NUM_OPS);
    long begin = begin();
    OrderedVersionedColumnarTable table =
      this.findRandomTable(context, delete.getTable());
    table.deleteAll(delete.getKey(), delete.getColumns(), transaction.getWriteVersion());
    end(REQ_TYPE_DELETE_LATENCY, begin);
    dataSetMetric_write(delete.getMetricName(), delete.getSize());
    return new WriteTransactionResult(
      new UndoDelete(delete.getTable(), delete.getKey(), delete.getColumns()));
  }

  WriteTransactionResult write(OperationContext context, Increment increment,
                               Transaction transaction) throws OperationException {
    initialize();
    incMetric(REQ_TYPE_INCREMENT_NUM_OPS);
    long begin = begin();
    Map<byte[],Long> map;
    try {
      OrderedVersionedColumnarTable table =
        this.findRandomTable(context, increment.getTable());
      map = table.increment(increment.getKey(), increment.getColumns(), increment.getAmounts(),
                            transaction.getReadPointer(), transaction.getWriteVersion());
    } catch (OperationException e) {
      return new WriteTransactionResult(e.getStatus(), e.getMessage());
    }
    end(REQ_TYPE_INCREMENT_LATENCY, begin);
    dataSetMetric_write(increment.getMetricName(), increment.getSize());
    return new WriteTransactionResult(
      new UndoWrite(increment.getTable(), increment.getKey(), increment.getColumns()), map);
  }

  WriteTransactionResult write(OperationContext context, CompareAndSwap write,
                               Transaction transaction) throws OperationException {
    initialize();
    incMetric(REQ_TYPE_COMPARE_AND_SWAP_NUM_OPS);
    long begin = begin();
    try {
      OrderedVersionedColumnarTable table =
        this.findRandomTable(context, write.getTable());
      table.compareAndSwap(write.getKey(), write.getColumn(), write.getExpectedValue(), write.getNewValue(),
                           transaction.getReadPointer(), transaction.getWriteVersion());
    } catch (OperationException e) {
      return new WriteTransactionResult(e.getStatus(), e.getMessage());
    }
    end(REQ_TYPE_COMPARE_AND_SWAP_LATENCY, begin);
    dataSetMetric_write(write.getMetricName(), write.getSize());
    return new WriteTransactionResult(
      new UndoWrite(write.getTable(), write.getKey(), new byte[][] { write.getColumn() }));
  }

  // TTQueues

  /**
   * Enqueue operations always succeed but can be rolled back.
   *
   * They are rolled back with an invalidate.
   */
  WriteTransactionResult write(QueueEnqueue enqueue, Transaction transaction) throws OperationException {
    initialize();
    incMetric(REQ_TYPE_QUEUE_ENQUEUE_NUM_OPS);
    long begin = begin();
    EnqueueResult result = getQueueTable(enqueue.getKey()).enqueue(enqueue.getKey(), enqueue.getEntry(),
                                                                   transaction.getWriteVersion());
<<<<<<< HEAD
    end("QueueEnqueue", begin);
=======
    end(REQ_TYPE_QUEUE_ENQUEUE_LATENCY, begin);
>>>>>>> d7d4043d
    return new WriteTransactionResult(
      new QueueUndo.QueueUnenqueue(enqueue.getKey(), enqueue.getEntry().getData(),
                                   enqueue.getProducer(), result.getEntryPointer()));
  }

  WriteTransactionResult write(QueueAck ack, @SuppressWarnings("unused") Transaction transaction)
    throws  OperationException {

    initialize();
    incMetric(REQ_TYPE_QUEUE_ACK_NUM_OPS);
    long begin = begin();
    try {
      getQueueTable(ack.getKey()).ack(ack.getKey(), ack.getEntryPointer(), ack.getConsumer(),
                                      transaction.getReadPointer());
    } catch (OperationException e) {
      // Ack failed, roll back transaction
      return new WriteTransactionResult(e.getStatus(), e.getMessage());
    } finally {
      end(REQ_TYPE_QUEUE_ACK_LATENCY, begin);
    }
    return new WriteTransactionResult(
      new QueueUndo.QueueUnack(ack.getKey(), ack.getEntryPointer(), ack.getConsumer(), ack.getNumGroups()));
  }

  @Override
  public DequeueResult execute(OperationContext context, QueueDequeue dequeue) throws OperationException {
    initialize();
    incMetric(REQ_TYPE_QUEUE_DEQUEUE_NUM_OPS);
    long begin = begin();
    int retries = 0;
    long start = System.currentTimeMillis();
    TTQueueTable queueTable = getQueueTable(dequeue.getKey());
    while (retries < MAX_DEQUEUE_RETRIES) {
      DequeueResult result = queueTable.dequeue(dequeue.getKey(), dequeue.getConsumer(),
<<<<<<< HEAD
                                                this.oracle.getReadPointer());
=======
          this.oracle.getReadPointer());
>>>>>>> d7d4043d
      if (result.shouldRetry()) {
        retries++;
        try {
          if (DEQUEUE_RETRY_SLEEP > 0) Thread.sleep(DEQUEUE_RETRY_SLEEP);
        } catch (InterruptedException e) {
          e.printStackTrace();
          // continue in loop
        }
        continue;
      }
      end(REQ_TYPE_QUEUE_DEQUEUE_LATENCY, begin);
      return result;
    }
    long end = System.currentTimeMillis();
    end(REQ_TYPE_QUEUE_DEQUEUE_LATENCY, begin);
    throw new OperationException(StatusCode.TOO_MANY_RETRIES,
                                 "Maximum retries (retried " + retries + " times over " + (end-start) +
                                   " millis");
  }

  @Override
  public long execute(OperationContext context, GetGroupID getGroupId) throws OperationException {
    initialize();
    incMetric(REQ_TYPE_GET_GROUP_ID_NUM_OPS);
    long begin = begin();
    TTQueueTable table = getQueueTable(getGroupId.getQueueName());
    long groupid = table.getGroupID(getGroupId.getQueueName());
    end(REQ_TYPE_GET_GROUP_ID_LATENCY, begin);
    return groupid;
  }

  @Override
  public OperationResult<QueueAdmin.QueueInfo> execute(OperationContext context, GetQueueInfo getQueueInfo)
    throws OperationException
  {
    initialize();
    incMetric(REQ_TYPE_GET_QUEUE_INFO_NUM_OPS);
    long begin = begin();
    TTQueueTable table = getQueueTable(getQueueInfo.getQueueName());
    QueueInfo queueInfo = table.getQueueInfo(getQueueInfo.getQueueName());
    end(REQ_TYPE_GET_QUEUE_INFO_LATENCY, begin);
    return queueInfo == null ?
      new OperationResult<QueueInfo>(StatusCode.QUEUE_NOT_FOUND) :
      new OperationResult<QueueAdmin.QueueInfo>(queueInfo);
  }

  @Override
  public void execute(OperationContext context, Transaction transaction, QueueAdmin.QueueConfigure configure)
    throws OperationException
  {
    initialize();
    incMetric(REQ_TYPE_QUEUE_CONFIGURE_NUM_OPS);
    long begin = begin();
    TTQueueTable table = getQueueTable(configure.getQueueName());
    table.configure(configure.getQueueName(), configure.getNewConsumer());
    end(REQ_TYPE_QUEUE_CONFIGURE_LATENCY, begin);
  }

  Transaction startTransaction() {
    incMetric(REQ_TYPE_START_TRANSACTION_NUM_OPS);
    return this.oracle.startTransaction();
  }

  void addToTransaction(Transaction transaction, List<Undo> undos)
    throws OmidTransactionException {
    this.oracle.addToTransaction(transaction, undos);
  }

  TransactionResult commitTransaction(Transaction transaction)
    throws OmidTransactionException {
    incMetric(REQ_TYPE_COMMIT_TRANSACTION_NUM_OPS);
    return this.oracle.commitTransaction(transaction);
  }

  TransactionResult abortTransaction(Transaction transaction)
    throws OmidTransactionException {
    incMetric(REQ_TYPE_COMMIT_TRANSACTION_NUM_OPS);
    return this.oracle.abortTransaction(transaction);
  }


  private void attemptUndo(OperationContext context,
                           Transaction transaction,
                           List<Undo> undos)
    throws OperationException {
    // Perform queue invalidates
    cmetric.meter(METRIC_PREFIX + "WriteOperationBatch_AbortedTransactions", 1);
    for (Undo undo : undos) {
      if (undo instanceof QueueUndo) {
        QueueUndo queueUndo = (QueueUndo)undo;
        queueUndo.execute(getQueueTable(queueUndo.queueName), transaction);
      }
      if (undo instanceof UndoWrite) {
        UndoWrite tableUndo = (UndoWrite)undo;
        OrderedVersionedColumnarTable table =
          this.findRandomTable(context, tableUndo.getTable());
        if (tableUndo instanceof UndoDelete) {
          table.undeleteAll(tableUndo.getKey(), tableUndo.getColumns(), transaction.getWriteVersion());
        } else {
          table.delete(tableUndo.getKey(), tableUndo.getColumns(), transaction.getWriteVersion());
        }
      }
    }
    // if any of the undos fails, we won't reach this point.
    // That is, the tx will remain in the oracle as invalid
    oracle.removeTransaction(transaction);
  }

  // Single Write Operations (Wrapped and called in a transaction batch)

  @SuppressWarnings("unused")
  private void unsupported(String msg) {
    throw new RuntimeException(msg);
  }

  @Override
  public void commit(OperationContext context, WriteOperation write) throws OperationException {
    commit(context, Collections.singletonList(write));
  }

  private TTQueueTable getQueueTable(byte[] queueName) {
    if (Bytes.startsWith(queueName, TTQueue.QUEUE_NAME_PREFIX))
      return this.queueTable;
    if (Bytes.startsWith(queueName, TTQueue.STREAM_NAME_PREFIX))
      return this.streamTable;
    // by default, use queue table
    return this.queueTable;
  }

  /**
   * A utility method that ensures this class is properly initialized before
   * it can be used. This currently entails creating real objects for all
   * our table handlers.
   */
  private synchronized void initialize() throws OperationException {

    if (this.randomTable == null) {
      this.metaTable = this.tableHandle.getTable(Bytes.toBytes("meta"));
      this.randomTable = this.tableHandle.getTable(Bytes.toBytes("random"));
      this.queueTable = this.tableHandle.getQueueTable(Bytes.toBytes("queues"));
      this.streamTable = this.tableHandle.getStreamTable(Bytes.toBytes("streams"));
      this.namedTables = Maps.newConcurrentMap();
      this.metaStore = new SerializingMetaDataStore(this);
    }
  }
} // end of OmitTransactionalOperationExecutor<|MERGE_RESOLUTION|>--- conflicted
+++ resolved
@@ -163,15 +163,8 @@
     return System.currentTimeMillis();
   }
 
-<<<<<<< HEAD
-  private long begin() { return System.currentTimeMillis(); }
-  private void end(String requestType, long beginning) {
-    cmetric.histogram(METRIC_PREFIX + requestType + "-latency",
-                      System.currentTimeMillis() - beginning);
-=======
   private void end(String metric, long beginning) {
     cmetric.histogram(metric, System.currentTimeMillis() - beginning);
->>>>>>> d7d4043d
   }
 
   /* -------------------  (interstitial) queue metrics ---------------- */
@@ -904,11 +897,7 @@
     long begin = begin();
     EnqueueResult result = getQueueTable(enqueue.getKey()).enqueue(enqueue.getKey(), enqueue.getEntry(),
                                                                    transaction.getWriteVersion());
-<<<<<<< HEAD
-    end("QueueEnqueue", begin);
-=======
     end(REQ_TYPE_QUEUE_ENQUEUE_LATENCY, begin);
->>>>>>> d7d4043d
     return new WriteTransactionResult(
       new QueueUndo.QueueUnenqueue(enqueue.getKey(), enqueue.getEntry().getData(),
                                    enqueue.getProducer(), result.getEntryPointer()));
@@ -943,11 +932,7 @@
     TTQueueTable queueTable = getQueueTable(dequeue.getKey());
     while (retries < MAX_DEQUEUE_RETRIES) {
       DequeueResult result = queueTable.dequeue(dequeue.getKey(), dequeue.getConsumer(),
-<<<<<<< HEAD
                                                 this.oracle.getReadPointer());
-=======
-          this.oracle.getReadPointer());
->>>>>>> d7d4043d
       if (result.shouldRetry()) {
         retries++;
         try {
