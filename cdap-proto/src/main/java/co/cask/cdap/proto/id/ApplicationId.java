/*
 * Copyright © 2015-2016 Cask Data, Inc.
 *
 * Licensed under the Apache License, Version 2.0 (the "License"); you may not
 * use this file except in compliance with the License. You may obtain a copy of
 * the License at
 *
 * http://www.apache.org/licenses/LICENSE-2.0
 *
 * Unless required by applicable law or agreed to in writing, software
 * distributed under the License is distributed on an "AS IS" BASIS, WITHOUT
 * WARRANTIES OR CONDITIONS OF ANY KIND, either express or implied. See the
 * License for the specific language governing permissions and limitations under
 * the License.
 */
package co.cask.cdap.proto.id;

import co.cask.cdap.proto.Id;
import co.cask.cdap.proto.ProgramType;
import co.cask.cdap.proto.element.EntityType;

import java.util.Arrays;
import java.util.Collections;
import java.util.Iterator;
import java.util.Objects;

/**
 * Uniquely identifies an application.
 */
public class ApplicationId extends NamespacedEntityId implements ParentedId<NamespaceId> {
  private final String application;
  private final String version;
  private transient Integer hashCode;

  public ApplicationId(String namespace, String application) {
<<<<<<< HEAD
    super(namespace, EntityType.APPLICATION);
=======
    this(namespace, application, "-SNAPSHOT");
  }

  public ApplicationId(String namespace, String application, String version) {
    super(EntityType.APPLICATION);
    this.namespace = namespace;
>>>>>>> 0469ef7a
    this.application = application;
    this.version = version;
  }

  public String getApplication() {
    return application;
  }

  public String getVersion() {
    return version;
  }

  @Override
  public String getEntityName() {
    return getApplication();
  }

  @Override
  public NamespaceId getParent() {
    return new NamespaceId(namespace);
  }

  public ProgramId program(ProgramType type, String program) {
    return new ProgramId(this, type, program);
  }

  public ProgramId flow(String program) {
    return new ProgramId(this, ProgramType.FLOW, program);
  }

  public WorkflowId workflow(String program) {
    return new WorkflowId(this, program);
  }

  public ProgramId mr(String program) {
    return new ProgramId(this, ProgramType.MAPREDUCE, program);
  }

  public ProgramId spark(String program) {
    return new ProgramId(this, ProgramType.SPARK, program);
  }

  public ProgramId worker(String program) {
    return new ProgramId(this, ProgramType.WORKER, program);
  }

  public ProgramId service(String program) {
    return new ProgramId(this, ProgramType.SERVICE, program);
  }

  @Override
  public Id.Application toId() {
    return Id.Application.from(namespace, application);
  }

  @Override
  public boolean equals(Object o) {
    if (!super.equals(o)) {
      return false;
    }
    ApplicationId that = (ApplicationId) o;
    return Objects.equals(namespace, that.namespace) &&
      Objects.equals(application, that.application) &&
      Objects.equals(version, that.version);
  }

  @Override
  public int hashCode() {
    Integer hashCode = this.hashCode;
    if (hashCode == null) {
      this.hashCode = hashCode = Objects.hash(super.hashCode(), namespace, application, version);
    }
    return hashCode;
  }

  @SuppressWarnings("unused")
  public static ApplicationId fromIdParts(Iterable<String> idString) {
    Iterator<String> iterator = idString.iterator();
    return new ApplicationId(next(iterator, "namespace"), next(iterator, "application"),
                             nextAndEnd(iterator, "version"));
  }

  @Override
  protected Iterable<String> toIdParts() {
    return Collections.unmodifiableList(Arrays.asList(namespace, application, version));
  }

  public static ApplicationId fromString(String string) {
    return EntityId.fromString(string, ApplicationId.class);
  }
}<|MERGE_RESOLUTION|>--- conflicted
+++ resolved
@@ -33,16 +33,11 @@
   private transient Integer hashCode;
 
   public ApplicationId(String namespace, String application) {
-<<<<<<< HEAD
-    super(namespace, EntityType.APPLICATION);
-=======
     this(namespace, application, "-SNAPSHOT");
   }
 
   public ApplicationId(String namespace, String application, String version) {
-    super(EntityType.APPLICATION);
-    this.namespace = namespace;
->>>>>>> 0469ef7a
+    super(namespace, EntityType.APPLICATION);
     this.application = application;
     this.version = version;
   }
