--- conflicted
+++ resolved
@@ -335,14 +335,9 @@
 
     List<Integer> actual = Lists.newArrayList();
     // Dequeue all entries
-<<<<<<< HEAD
     for (int i = 0; i < concurrencyLevel * BatchEnqueue.NUM_ELEMENTS; ++i) {
       httpGet
         = new HttpGet(String.format("http://%s:%d/v2/stream/test_batch_stream_enqueue?q=dequeue", hostname, port));
-=======
-    for (int i = 0; i < concurrencyLevel * BatchAsyncEnqueue.NUM_ELEMENTS; ++i) {
-      httpGet = new HttpGet(String.format("http://%s:%d/stream/test_batch_stream_enqueue?q=dequeue", hostname, port));
->>>>>>> 08f3cac2
       httpGet.setHeader(Constants.HEADER_STREAM_CONSUMER, groupId);
       response = httpclient.execute(httpGet);
       Assert.assertEquals("Failed for entry number " + i,
