package com.continuuity.security.guice;

import com.continuuity.common.conf.CConfiguration;
import com.continuuity.common.conf.Constants;
import com.continuuity.security.auth.AccessToken;
import com.continuuity.security.auth.AccessTokenCodec;
import com.continuuity.security.auth.AccessTokenIdentifier;
import com.continuuity.security.auth.AccessTokenIdentifierCodec;
import com.continuuity.security.auth.Codec;
import com.continuuity.security.auth.KeyManager;
import com.continuuity.security.auth.TokenManager;
<<<<<<< HEAD
import com.continuuity.security.auth.TokenValidator;
import com.continuuity.security.auth.Validator;
=======
>>>>>>> 59a0e552
import com.continuuity.security.server.BasicAuthenticationHandler;
import com.continuuity.security.server.ExternalAuthenticationServer;
import com.continuuity.security.server.GrantAccessTokenHandler;
import com.google.common.base.Throwables;
import com.google.inject.Inject;
import com.google.inject.PrivateModule;
import com.google.inject.Provider;
import com.google.inject.Scopes;
import com.google.inject.TypeLiteral;
import com.google.inject.multibindings.Multibinder;
import com.google.inject.name.Named;
import com.google.inject.name.Names;
import org.mortbay.jetty.Handler;
import org.mortbay.jetty.handler.HandlerList;
<<<<<<< HEAD
=======

>>>>>>> 59a0e552
import java.security.NoSuchAlgorithmException;
import java.util.Set;

/**
 * Guice bindings for security related classes.  This extends {@code PrivateModule} in order to limit which classes
 * are exposed.
 */
public class SecurityModule extends PrivateModule {
  private CConfiguration cConf = CConfiguration.create();

  @Override
  protected void configure() {
    bind(new TypeLiteral<Codec<AccessToken>>() {}).to(AccessTokenCodec.class).in(Scopes.SINGLETON);
    bind(new TypeLiteral<Codec<AccessTokenIdentifier>>() {}).to(AccessTokenIdentifierCodec.class).in(Scopes.SINGLETON);
    bind(KeyManager.class).toProvider(KeyManagerProvider.class).in(Scopes.SINGLETON);
    bind(TokenManager.class).in(Scopes.SINGLETON);

    bind(ExternalAuthenticationServer.class).in(Scopes.SINGLETON);

    Multibinder<Handler> handlerBinder = Multibinder.newSetBinder(binder(), Handler.class,
                                                                  Names.named("security.handlers.set"));
    handlerBinder.addBinding().to(BasicAuthenticationHandler.class);
    handlerBinder.addBinding().to(GrantAccessTokenHandler.class);

    bind(HandlerList.class).annotatedWith(Names.named("security.handlers"))
                           .toProvider(HandlerListProvider.class)
                           .in(Scopes.SINGLETON);
    bindConstant().annotatedWith(Names.named("token.validity.ms"))
                  .to(cConf.getLong(Constants.Security.TOKEN_EXPIRATION, Constants.Security.DEFAULT_TOKEN_EXPIRATION));

    expose(TokenManager.class);
<<<<<<< HEAD

    //bind(TokenValidator.class).in(Scopes.SINGLETON);
    bind(Validator.class).to(TokenValidator.class);
    expose(Validator.class);

=======
>>>>>>> 59a0e552
    expose(ExternalAuthenticationServer.class);
  }

  private static final class HandlerListProvider implements Provider<HandlerList> {
    private final HandlerList handlerList;

    @Inject
    public HandlerListProvider(@Named("security.handlers.set") Set<Handler> handlers) {
      handlerList = new HandlerList();
      handlerList.setHandlers(handlers.toArray(new Handler[handlers.size()]));
    }

    @Override
    public HandlerList get() {
      return handlerList;
    }
<<<<<<< HEAD

=======
>>>>>>> 59a0e552
  }

  static class KeyManagerProvider implements Provider<KeyManager> {
    private CConfiguration cConf = CConfiguration.create();

    @Inject(optional = true)
    public void setCConfiguration(CConfiguration conf) {
      this.cConf = conf;
    }

    @Override
    public KeyManager get() {
      KeyManager keyManager = new KeyManager(this.cConf);
      try {
        keyManager.init();
      } catch (NoSuchAlgorithmException nsae) {
        throw Throwables.propagate(nsae);
      }
      return keyManager;
    }
  }
}<|MERGE_RESOLUTION|>--- conflicted
+++ resolved
@@ -9,11 +9,8 @@
 import com.continuuity.security.auth.Codec;
 import com.continuuity.security.auth.KeyManager;
 import com.continuuity.security.auth.TokenManager;
-<<<<<<< HEAD
 import com.continuuity.security.auth.TokenValidator;
 import com.continuuity.security.auth.Validator;
-=======
->>>>>>> 59a0e552
 import com.continuuity.security.server.BasicAuthenticationHandler;
 import com.continuuity.security.server.ExternalAuthenticationServer;
 import com.continuuity.security.server.GrantAccessTokenHandler;
@@ -28,10 +25,6 @@
 import com.google.inject.name.Names;
 import org.mortbay.jetty.Handler;
 import org.mortbay.jetty.handler.HandlerList;
-<<<<<<< HEAD
-=======
-
->>>>>>> 59a0e552
 import java.security.NoSuchAlgorithmException;
 import java.util.Set;
 
@@ -63,14 +56,11 @@
                   .to(cConf.getLong(Constants.Security.TOKEN_EXPIRATION, Constants.Security.DEFAULT_TOKEN_EXPIRATION));
 
     expose(TokenManager.class);
-<<<<<<< HEAD
 
     //bind(TokenValidator.class).in(Scopes.SINGLETON);
     bind(Validator.class).to(TokenValidator.class);
     expose(Validator.class);
 
-=======
->>>>>>> 59a0e552
     expose(ExternalAuthenticationServer.class);
   }
 
@@ -87,10 +77,6 @@
     public HandlerList get() {
       return handlerList;
     }
-<<<<<<< HEAD
-
-=======
->>>>>>> 59a0e552
   }
 
   static class KeyManagerProvider implements Provider<KeyManager> {
