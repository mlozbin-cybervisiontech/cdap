/*
 * Copyright © 2014 Cask Data, Inc.
 *
 * Licensed under the Apache License, Version 2.0 (the "License"); you may not
 * use this file except in compliance with the License. You may obtain a copy of
 * the License at
 *
 * http://www.apache.org/licenses/LICENSE-2.0
 *
 * Unless required by applicable law or agreed to in writing, software
 * distributed under the License is distributed on an "AS IS" BASIS, WITHOUT
 * WARRANTIES OR CONDITIONS OF ANY KIND, either express or implied. See the
 * License for the specific language governing permissions and limitations under
 * the License.
 */

package co.cask.cdap.api.dataset.lib;

import co.cask.cdap.api.common.Bytes;
import co.cask.cdap.api.data.batch.BatchReadable;
import co.cask.cdap.api.data.batch.BatchWritable;
import co.cask.cdap.api.data.batch.RecordScannable;
import co.cask.cdap.api.data.batch.RecordScanner;
import co.cask.cdap.api.data.batch.RecordWritable;
import co.cask.cdap.api.data.batch.Scannables;
import co.cask.cdap.api.data.batch.Split;
import co.cask.cdap.api.data.batch.SplitReader;
import co.cask.cdap.api.dataset.DatasetOpHandler;
import co.cask.cdap.api.dataset.table.Get;
import co.cask.cdap.api.dataset.table.Row;
import co.cask.cdap.api.dataset.table.Scanner;
import co.cask.cdap.api.dataset.table.Table;
import com.google.common.reflect.TypeToken;
import com.google.gson.Gson;

import java.io.IOException;
import java.io.Reader;
import java.lang.reflect.Type;
import java.util.ArrayList;
import java.util.List;
import java.util.Map;
import java.util.TreeMap;
import javax.annotation.Nullable;
import javax.ws.rs.BadRequestException;

/**
 * A key/value map implementation on top of {@link Table} supporting read, write and delete operations.
 */
public class KeyValueTable extends AbstractDataset implements
  BatchReadable<byte[], byte[]>, BatchWritable<byte[], byte[]>,
  RecordScannable<KeyValue<byte[], byte[]>>, RecordWritable<KeyValue<byte[], byte[]>>,
  DatasetOpHandler {

  private static final Gson GSON = new Gson();
  // the fixed single column to use for the key
  static final byte[] KEY_COLUMN = { 'c' };

  private final Table table;

  public KeyValueTable(String instanceName, Table table) {
    super(instanceName, table);
    this.table = table;
  }

  /**
   * Read the value for a given key.
   *
   * @param key the key to read for
   * @return the value for that key, or null if no value was found
   */
  @Nullable
  public byte[] read(String key) {
    return read(Bytes.toBytes(key));
  }

  /**
   * Read the value for a given key.
   *
   * @param key the key to read for
   * @return the value for that key, or null if no value was found
   */
  @Nullable
  public byte[] read(byte[] key) {
    return table.get(key, KEY_COLUMN);
  }

  /**
   * Reads the values for an array of given keys.
   *
   * @param keys the keys to be read
   * @return a map of the stored values, keyed by key
   */
  public Map<byte[], byte[]> readAll(byte[][] keys) {
    List<Get> gets = new ArrayList<>(keys.length);
    for (byte[] key : keys) {
      gets.add(new Get(key).add(KEY_COLUMN));
    }
    List<Row> results = table.get(gets);
    Map<byte[], byte[]> values = new TreeMap<>(Bytes.BYTES_COMPARATOR);
    for (Row row : results) {
      if (row.get(KEY_COLUMN) != null) {
        values.put(row.getRow(), row.get(KEY_COLUMN));
      }
    }
    return values;
  }

  /**
   * Increment the value for a given key and return the resulting value.
   *
   * @param key the key to increment
   * @return the incremented value of that key
   */
  public long incrementAndGet(byte[] key, long value) {
    return this.table.incrementAndGet(key, KEY_COLUMN, value);
  }

  /**
   * Write a value to a key.
   *
   * @param key the key
   * @param value the new value
   */
  public void write(byte[] key, byte[] value) {
    this.table.put(key, KEY_COLUMN, value);
  }

  /**
   * Write a value to a key.
   *
   * @param key the key
   * @param value the new value
   */
  public void write(String key, String value) {
    this.table.put(Bytes.toBytes(key), KEY_COLUMN, Bytes.toBytes(value));
  }

  /**
   * Write a value to a key.
   *
   * @param key the key
   * @param value the new value
   */
  public void write(String key, byte[] value) {
    this.table.put(Bytes.toBytes(key), KEY_COLUMN, value);
  }

  /**
   * Increment the value of a key by amount; the key must either not exist yet, or the
   * current value at the key must be 8 bytes long to be interpretable as a long.
   *
   * @param key the key
   * @param amount the amount to increment by
   */
  public void increment(byte[] key, long amount) {
    this.table.increment(key, KEY_COLUMN, amount);
  }

  /**
   * Delete a key.
   *
   * @param key the key to delete
   */
  public void delete(byte[] key) {
    this.table.delete(key, KEY_COLUMN);
  }

  /**
   * Compares-and-swaps (atomically) the value of the specified row and column
   * by looking for the specified expected value and, if found, replacing with
   * the specified new value.
   *
   * @param key key to modify
   * @param oldValue expected value before change
   * @param newValue value to set
   * @return true if compare and swap succeeded, false otherwise (stored value is different from expected)
   */
  public boolean compareAndSwap(byte[] key, byte[] oldValue, byte[] newValue) {
    return this.table.compareAndSwap(key, KEY_COLUMN, oldValue, newValue);
  }

  @Override
  public Type getRecordType() {
    return new TypeToken<KeyValue<byte[], byte[]>>() { }.getType();
  }

  @Override
  public List<Split> getSplits() {
    return table.getSplits();
  }

  @Override
  public RecordScanner<KeyValue<byte[], byte[]>> createSplitRecordScanner(Split split) {
    return Scannables.splitRecordScanner(createSplitReader(split), new KeyValueRecordMaker());
  }

  /**
  * Returns splits for a range of keys in the table.
  *
  * @param numSplits Desired number of splits. If greater than zero, at most this many splits will be returned.
  *                  If less than or equal to zero, any number of splits can be returned.
  * @param start if non-null, the returned splits will only cover keys that are greater or equal
  * @param stop if non-null, the returned splits will only cover keys that are less
  * @return list of {@link Split}
  */
  public List<Split> getSplits(int numSplits, byte[] start, byte[] stop) {
    return table.getSplits(numSplits, start, stop);
  }

  @Override
  public SplitReader<byte[], byte[]> createSplitReader(Split split) {
    return new KeyValueScanner(table.createSplitReader(split));
  }

  @Override
  public void write(KeyValue<byte[], byte[]> keyValue) throws IOException {
    write(keyValue.getKey(), keyValue.getValue());
  }

  /**
   * Scans table.
   * @param startRow start row inclusive. {@code null} means start from first row of the table
   * @param stopRow stop row exclusive. {@code null} means scan all rows to the end of the table
   * @return {@link co.cask.cdap.api.dataset.lib.CloseableIterator} of
   * {@link KeyValue KeyValue&lt;byte[], byte[]&gt;}
   */
  public CloseableIterator<KeyValue<byte[], byte[]>> scan(byte[] startRow, byte[] stopRow) {
    final Scanner scanner = table.scan(startRow, stopRow);

    return new AbstractCloseableIterator<KeyValue<byte[], byte[]>>() {
      private boolean closed = false;
      @Override
      protected KeyValue<byte[], byte[]> computeNext() {
        if (closed) {
          return endOfData();
        }
        Row next = scanner.next();
        if (next != null) {
          return new KeyValue<>(next.getRow(), next.get(KEY_COLUMN));
        }
        close();
        return null;
      }

      @Override
      public void close() {
        scanner.close();
        endOfData();
        closed = true;
      }
    };
  }

  /**
   * {@link co.cask.cdap.api.data.batch.Scannables.RecordMaker} for {@link #createSplitReader(Split)}.
   */
  public class KeyValueRecordMaker implements Scannables.RecordMaker<byte[], byte[], KeyValue<byte[], byte[]>> {
    @Override
    public KeyValue<byte[], byte[]> makeRecord(byte[] key, byte[] value) {
      return new KeyValue<>(key, value);
    }
  }

  /**
   * The split reader for KeyValueTable.
   */
  public class KeyValueScanner extends SplitReader<byte[], byte[]> {

    // the underlying KeyValueTable's split reader
    private SplitReader<byte[], Row> reader;

    public KeyValueScanner(SplitReader<byte[], Row> reader) {
      this.reader = reader;
    }

    @Override
    public void initialize(Split split) throws InterruptedException {
      this.reader.initialize(split);
    }

    @Override
    public boolean nextKeyValue() throws InterruptedException {
      return this.reader.nextKeyValue();
    }

    @Override
    public byte[] getCurrentKey() throws InterruptedException {
      return this.reader.getCurrentKey();
    }

    @Override
    public byte[] getCurrentValue() throws InterruptedException {
      return this.reader.getCurrentValue().get(KEY_COLUMN);
    }

    @Override
    public void close() {
      this.reader.close();
    }
  }


  @Override
  public byte[] handleOperation(String method, Reader body) throws Exception {
<<<<<<< HEAD
    switch (method) {
      case "get": {
        StringKeyValue input = GSON.fromJson(body, StringKeyValue.class);
        if (input.getKey() == null) {
          throw new BadRequestException(
            "Missing key in body. Expected format: {\"key\":\"<your-key>\"}");
        }

        StringKeyValue response = new StringKeyValue(input.getKey(), read(input.getKey()));
        return Bytes.toBytes(GSON.toJson(response));
=======
    if (method.equals("read")) {
      StringKeyValue input = GSON.fromJson(body, StringKeyValue.class);
      if (input.getKey() == null) {
        throw new BadRequestException(
          "Missing key in body. Expected format: {\"key\":\"<your-key>\"}");
      }

      StringKeyValue response = new StringKeyValue(input.getKey(), read(input.getKey()));
      return Bytes.toBytes(GSON.toJson(response));
    } else if (method.equals("write")) {
      StringKeyValue input = GSON.fromJson(body, StringKeyValue.class);
      if (input.getKey() == null) {
        throw new BadRequestException(
          "Missing key in body. Expected format: {\"key\":\"<your-key>\", \"value\":\"<your-value>\"}");
>>>>>>> e8390209
      }
      case "put": {
        StringKeyValue input = GSON.fromJson(body, StringKeyValue.class);
        if (input.getKey() == null) {
          throw new BadRequestException(
            "Missing key in body. Expected format: {\"key\":\"<your-key>\", \"value\":\"<your-value>\"}");
        }

        write(input.getKey(), input.getValue());
        return new byte[0];
      }
      default:
        throw new BadRequestException(String.format("Method %s is not supported", method));
    }
  }

  private static class StringKeyValue {
    private final String key;
    private final String value;

    private StringKeyValue(String key, byte[] value) {
      this.key = key;
      this.value = value == null ? null : Bytes.toString(value);
    }

    public String getKey() {
      return key;
    }

    public String getValue() {
      return value;
    }
  }
}<|MERGE_RESOLUTION|>--- conflicted
+++ resolved
@@ -302,9 +302,8 @@
 
   @Override
   public byte[] handleOperation(String method, Reader body) throws Exception {
-<<<<<<< HEAD
     switch (method) {
-      case "get": {
+      case "read": {
         StringKeyValue input = GSON.fromJson(body, StringKeyValue.class);
         if (input.getKey() == null) {
           throw new BadRequestException(
@@ -313,24 +312,8 @@
 
         StringKeyValue response = new StringKeyValue(input.getKey(), read(input.getKey()));
         return Bytes.toBytes(GSON.toJson(response));
-=======
-    if (method.equals("read")) {
-      StringKeyValue input = GSON.fromJson(body, StringKeyValue.class);
-      if (input.getKey() == null) {
-        throw new BadRequestException(
-          "Missing key in body. Expected format: {\"key\":\"<your-key>\"}");
-      }
-
-      StringKeyValue response = new StringKeyValue(input.getKey(), read(input.getKey()));
-      return Bytes.toBytes(GSON.toJson(response));
-    } else if (method.equals("write")) {
-      StringKeyValue input = GSON.fromJson(body, StringKeyValue.class);
-      if (input.getKey() == null) {
-        throw new BadRequestException(
-          "Missing key in body. Expected format: {\"key\":\"<your-key>\", \"value\":\"<your-value>\"}");
->>>>>>> e8390209
-      }
-      case "put": {
+      }
+      case "write": {
         StringKeyValue input = GSON.fromJson(body, StringKeyValue.class);
         if (input.getKey() == null) {
           throw new BadRequestException(
